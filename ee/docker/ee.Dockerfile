# syntax=docker/dockerfile:1.1.7-experimental

# Base Go environment
# -------------------
<<<<<<< HEAD
FROM golang:1.16-alpine as base
=======
FROM golang:1.17-alpine as base
>>>>>>> b76d568c
WORKDIR /porter

RUN apk update && apk add --no-cache gcc musl-dev git

COPY go.mod go.sum ./
COPY /cmd ./cmd
COPY /internal ./internal
COPY /api ./api
COPY /ee ./ee

RUN --mount=type=cache,target=$GOPATH/pkg/mod \
    go mod download

# Go build environment
# --------------------
FROM base AS build-go

ARG version=production

RUN --mount=type=cache,target=/root/.cache/go-build \
    --mount=type=cache,target=$GOPATH/pkg/mod \
    go build -ldflags="-w -s -X 'main.Version=${version}'" -tags ee -a -o ./bin/app ./cmd/app && \
    go build -ldflags '-w -s' -a -tags ee -o ./bin/migrate ./cmd/migrate && \
    go build -ldflags '-w -s' -a -tags ee -o ./bin/ready ./cmd/ready

# Go test environment
# -------------------
FROM base AS porter-test

RUN --mount=type=cache,target=/root/.cache/go-build \
    --mount=type=cache,target=$GOPATH/pkg/mod \
    go test ./...

# Webpack build environment
# -------------------------
FROM node:16 as build-webpack
WORKDIR /webpack

COPY ./dashboard ./

RUN npm install -g npm@8.1

RUN npm i --legacy-peer-deps

RUN npm run build

# Deployment environment
# ----------------------
FROM alpine
RUN apk update

COPY --from=build-go /porter/bin/app /porter/
COPY --from=build-go /porter/bin/migrate /porter/
COPY --from=build-go /porter/bin/ready /porter/
COPY --from=build-webpack /webpack/build /porter/static

ENV DEBUG=false
ENV STATIC_FILE_PATH=/porter/static
ENV SERVER_PORT=8080
ENV SERVER_TIMEOUT_READ=5s
ENV SERVER_TIMEOUT_WRITE=10s
ENV SERVER_TIMEOUT_IDLE=15s

ENV COOKIE_SECRETS=secret

ENV SQL_LITE=true
ENV ADMIN_INIT=false

EXPOSE 8080
CMD /porter/migrate && /porter/app<|MERGE_RESOLUTION|>--- conflicted
+++ resolved
@@ -2,11 +2,7 @@
 
 # Base Go environment
 # -------------------
-<<<<<<< HEAD
-FROM golang:1.16-alpine as base
-=======
 FROM golang:1.17-alpine as base
->>>>>>> b76d568c
 WORKDIR /porter
 
 RUN apk update && apk add --no-cache gcc musl-dev git
