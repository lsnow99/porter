--- conflicted
+++ resolved
@@ -7,11 +7,7 @@
 
 	"github.com/go-chi/chi"
 	"github.com/porter-dev/porter/internal/kubernetes"
-<<<<<<< HEAD
-=======
-	"github.com/porter-dev/porter/internal/models"
 	v1 "k8s.io/api/core/v1"
->>>>>>> 441a082c
 
 	"github.com/gorilla/websocket"
 	"github.com/porter-dev/porter/internal/forms"
@@ -223,11 +219,11 @@
 	// get the filter options
 	form := &forms.K8sForm{
 		OutOfClusterConfig: &kubernetes.OutOfClusterConfig{
-			UpdateTokenCache: app.updateTokenCache,
-		},
-	}
-
-	form.PopulateK8sOptionsFromQueryParams(vals, app.repo.ServiceAccount)
+			Repo: app.repo,
+		},
+	}
+
+	form.PopulateK8sOptionsFromQueryParams(vals, app.repo.Cluster)
 
 	// validate the form
 	if err := app.validator.Struct(form); err != nil {
