package router

import (
	"net/http"
	"os"

	"github.com/go-chi/chi"
	"github.com/gorilla/sessions"
	"github.com/porter-dev/porter/internal/repository"
	"github.com/porter-dev/porter/server/api"
	"github.com/porter-dev/porter/server/requestlog"
	mw "github.com/porter-dev/porter/server/router/middleware"
)

// New creates a new Chi router instance
func New(
	a *api.App,
	store sessions.Store,
	cookieName string,
	staticFilePath string,
	repo *repository.Repository,
) *chi.Mux {
	l := a.Logger()
	r := chi.NewRouter()
	auth := mw.NewAuth(store, cookieName, repo)

	r.Route("/api", func(r chi.Router) {
		r.Use(mw.ContentTypeJSON)

		// /api/users routes
		r.Method("GET", "/users/{user_id}", auth.DoesUserIDMatch(requestlog.NewHandler(a.HandleReadUser, l), mw.URLParam))
		r.Method("POST", "/users", requestlog.NewHandler(a.HandleCreateUser, l))
		r.Method("DELETE", "/users/{user_id}", auth.DoesUserIDMatch(requestlog.NewHandler(a.HandleDeleteUser, l), mw.URLParam))
		r.Method("POST", "/login", requestlog.NewHandler(a.HandleLoginUser, l))
		r.Method("GET", "/auth/check", auth.BasicAuthenticate(requestlog.NewHandler(a.HandleAuthCheck, l)))
		r.Method("POST", "/logout", auth.BasicAuthenticate(requestlog.NewHandler(a.HandleLogoutUser, l)))

		// /api/oauth routes
		r.Method(
			"GET",
			"/oauth/projects/{project_id}/github",
			auth.DoesUserHaveProjectAccess(
				requestlog.NewHandler(a.HandleGithubOAuthStartProject, l),
				mw.URLParam,
				mw.WriteAccess,
			),
		)

<<<<<<< HEAD
		r.Method(
			"GET",
			"/oauth/github/callback",
			requestlog.NewHandler(a.HandleGithubOAuthCallback, l),
		)

		// /api/projects routes
		r.Method(
			"GET",
			"/projects/{project_id}",
			auth.DoesUserHaveProjectAccess(
				requestlog.NewHandler(a.HandleReadProject, l),
				mw.URLParam,
				mw.ReadAccess,
			),
		)

		r.Method("POST", "/projects", auth.BasicAuthenticate(requestlog.NewHandler(a.HandleCreateProject, l)))

		r.Method(
			"POST",
			"/projects/{project_id}/candidates",
			auth.DoesUserHaveProjectAccess(
				requestlog.NewHandler(a.HandleCreateProjectSACandidates, l),
				mw.URLParam,
				mw.WriteAccess,
			),
		)

		r.Method(
			"GET",
			"/projects/{project_id}/candidates",
			auth.DoesUserHaveProjectAccess(
				requestlog.NewHandler(a.HandleListProjectSACandidates, l),
				mw.URLParam,
				mw.WriteAccess,
			),
		)

		r.Method(
			"POST",
			"/projects/{project_id}/candidates/{candidate_id}/resolve",
			auth.DoesUserHaveProjectAccess(
				requestlog.NewHandler(a.HandleResolveSACandidateActions, l),
				mw.URLParam,
				mw.WriteAccess,
			),
		)

		// /api/projects/{project_id}/releases routes
		r.Method(
			"GET",
			"/projects/{project_id}/releases",
			auth.DoesUserHaveProjectAccess(
				auth.DoesUserHaveServiceAccountAccess(
					requestlog.NewHandler(a.HandleListReleases, l),
					mw.URLParam,
					mw.QueryParam,
				),
				mw.URLParam,
				mw.ReadAccess,
			),
		)

		r.Method(
			"GET",
			"/projects/{project_id}/releases/{name}/{revision}/components",
			auth.DoesUserHaveProjectAccess(
				auth.DoesUserHaveServiceAccountAccess(
					requestlog.NewHandler(a.HandleGetReleaseComponents, l),
					mw.URLParam,
					mw.QueryParam,
				),
				mw.URLParam,
				mw.ReadAccess,
			),
		)

		r.Method(
			"GET",
			"/projects/{project_id}/releases/{name}/history",
			auth.DoesUserHaveProjectAccess(
				auth.DoesUserHaveServiceAccountAccess(
					requestlog.NewHandler(a.HandleListReleaseHistory, l),
					mw.URLParam,
					mw.QueryParam,
				),
				mw.URLParam,
				mw.ReadAccess,
			),
		)

		r.Method(
			"POST",
			"/projects/{project_id}/releases/{name}/upgrade",
			auth.DoesUserHaveProjectAccess(
				auth.DoesUserHaveServiceAccountAccess(
					requestlog.NewHandler(a.HandleUpgradeRelease, l),
					mw.URLParam,
					mw.QueryParam,
				),
				mw.URLParam,
				mw.ReadAccess,
			),
		)

		r.Method(
			"GET",
			"/projects/{project_id}/releases/{name}/{revision}",
			auth.DoesUserHaveProjectAccess(
				auth.DoesUserHaveServiceAccountAccess(
					requestlog.NewHandler(a.HandleGetRelease, l),
					mw.URLParam,
					mw.QueryParam,
				),
				mw.URLParam,
				mw.ReadAccess,
			),
		)

		r.Method(
			"POST",
			"/projects/{project_id}/releases/{name}/rollback",
			auth.DoesUserHaveProjectAccess(
				auth.DoesUserHaveServiceAccountAccess(
					requestlog.NewHandler(a.HandleRollbackRelease, l),
					mw.URLParam,
					mw.QueryParam,
				),
				mw.URLParam,
				mw.ReadAccess,
			),
		)

		// /api/projects/{project_id}/k8s routes
		r.Method(
			"GET",
			"/projects/{project_id}/k8s/namespaces",
			auth.DoesUserHaveProjectAccess(
				auth.DoesUserHaveServiceAccountAccess(
					requestlog.NewHandler(a.HandleListNamespaces, l),
					mw.URLParam,
					mw.QueryParam,
				),
				mw.URLParam,
				mw.ReadAccess,
			),
		)
=======
		// /api/templates routes
		r.Method("GET", "/templates", auth.BasicAuthenticate(requestlog.NewHandler(a.HandleListTemplates, l)))

		// /api/repos routes
		r.Method("GET", "/repos", auth.BasicAuthenticate(requestlog.NewHandler(a.HandleListRepos, l)))
		r.Method("GET", "/repos/{kind}/{name}/branches", auth.BasicAuthenticate(requestlog.NewHandler(a.HandleGetBranches, l)))
		r.Method("GET", "/repos/{kind}/{name}/{branch}/contents", auth.BasicAuthenticate(requestlog.NewHandler(a.HandleGetBranchContents, l)))

		// /api/k8s routes
		r.Method("GET", "/k8s/namespaces", auth.BasicAuthenticate(requestlog.NewHandler(a.HandleListNamespaces, l)))
>>>>>>> 13596e86
	})

	fs := http.FileServer(http.Dir(staticFilePath))

	r.Get("/*", func(w http.ResponseWriter, r *http.Request) {
		if _, err := os.Stat(staticFilePath + r.RequestURI); os.IsNotExist(err) {
			http.StripPrefix(r.URL.Path, fs).ServeHTTP(w, r)
		} else {
			fs.ServeHTTP(w, r)
		}
	})

	return r
}<|MERGE_RESOLUTION|>--- conflicted
+++ resolved
@@ -46,7 +46,6 @@
 			),
 		)
 
-<<<<<<< HEAD
 		r.Method(
 			"GET",
 			"/oauth/github/callback",
@@ -181,6 +180,46 @@
 			),
 		)
 
+		// /api/projects/{project_id}/repos routes
+		r.Method(
+			"GET",
+			"/projects/{project_id}/repos",
+			auth.DoesUserHaveProjectAccess(
+				requestlog.NewHandler(a.HandleListRepos, l),
+				mw.URLParam,
+				mw.WriteAccess,
+			),
+		)
+
+		r.Method(
+			"GET",
+			"/projects/{project_id}/repos/{kind}/{name}/branches",
+			auth.DoesUserHaveProjectAccess(
+				requestlog.NewHandler(a.HandleGetBranches, l),
+				mw.URLParam,
+				mw.WriteAccess,
+			),
+		)
+
+		r.Method(
+			"GET",
+			"/projects/{project_id}/repos/{kind}/{name}/{branch}/contents",
+			auth.DoesUserHaveProjectAccess(
+				requestlog.NewHandler(a.HandleGetBranchContents, l),
+				mw.URLParam,
+				mw.WriteAccess,
+			),
+		)
+
+		// /api/templates routes
+		r.Method(
+			"GET",
+			"/templates",
+			auth.BasicAuthenticate(
+				requestlog.NewHandler(a.HandleListTemplates, l),
+			),
+		)
+
 		// /api/projects/{project_id}/k8s routes
 		r.Method(
 			"GET",
@@ -195,18 +234,6 @@
 				mw.ReadAccess,
 			),
 		)
-=======
-		// /api/templates routes
-		r.Method("GET", "/templates", auth.BasicAuthenticate(requestlog.NewHandler(a.HandleListTemplates, l)))
-
-		// /api/repos routes
-		r.Method("GET", "/repos", auth.BasicAuthenticate(requestlog.NewHandler(a.HandleListRepos, l)))
-		r.Method("GET", "/repos/{kind}/{name}/branches", auth.BasicAuthenticate(requestlog.NewHandler(a.HandleGetBranches, l)))
-		r.Method("GET", "/repos/{kind}/{name}/{branch}/contents", auth.BasicAuthenticate(requestlog.NewHandler(a.HandleGetBranchContents, l)))
-
-		// /api/k8s routes
-		r.Method("GET", "/k8s/namespaces", auth.BasicAuthenticate(requestlog.NewHandler(a.HandleListNamespaces, l)))
->>>>>>> 13596e86
 	})
 
 	fs := http.FileServer(http.Dir(staticFilePath))
