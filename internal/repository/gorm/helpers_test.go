package gorm_test

import (
	"os"
	"testing"
	"time"

	"github.com/porter-dev/porter/internal/adapter"
	"github.com/porter-dev/porter/internal/config"
	"github.com/porter-dev/porter/internal/models"
	ints "github.com/porter-dev/porter/internal/models/integrations"
	"github.com/porter-dev/porter/internal/repository"
	"github.com/porter-dev/porter/internal/repository/gorm"
)

type tester struct {
	repo         *repository.Repository
	key          *[32]byte
	dbFileName   string
	initUsers    []*models.User
	initProjects []*models.Project
	initGRs      []*models.GitRepo
	initRegs     []*models.Registry
	initClusters []*models.Cluster
	initHRs      []*models.HelmRepo
	initInfras   []*models.Infra
<<<<<<< HEAD
=======
	initInvites  []*models.Invite
>>>>>>> 88f139fe
	initCCs      []*models.ClusterCandidate
	initKIs      []*ints.KubeIntegration
	initBasics   []*ints.BasicIntegration
	initOIDCs    []*ints.OIDCIntegration
	initOAuths   []*ints.OAuthIntegration
	initGCPs     []*ints.GCPIntegration
	initAWSs     []*ints.AWSIntegration
}

func setupTestEnv(tester *tester, t *testing.T) {
	t.Helper()

	db, err := adapter.New(&config.DBConf{
		EncryptionKey: "__random_strong_encryption_key__",
		SQLLite:       true,
		SQLLitePath:   tester.dbFileName,
	})

	if err != nil {
		t.Fatalf("%v\n", err)
	}

	err = db.AutoMigrate(
		&models.Project{},
		&models.Role{},
		&models.User{},
		&models.Session{},
		&models.GitRepo{},
		&models.Registry{},
		&models.Release{},
		&models.HelmRepo{},
		&models.Cluster{},
		&models.ClusterCandidate{},
		&models.ClusterResolver{},
		&models.Infra{},
<<<<<<< HEAD
=======
		&models.Invite{},
>>>>>>> 88f139fe
		&ints.KubeIntegration{},
		&ints.BasicIntegration{},
		&ints.OIDCIntegration{},
		&ints.OAuthIntegration{},
		&ints.GCPIntegration{},
		&ints.AWSIntegration{},
		&ints.ClusterTokenCache{},
		&ints.RegTokenCache{},
		&ints.HelmRepoTokenCache{},
	)

	if err != nil {
		t.Fatalf("%v\n", err)
	}

	var key [32]byte

	for i, b := range []byte("__random_strong_encryption_key__") {
		key[i] = b
	}

	tester.key = &key

	tester.repo = gorm.NewRepository(db, &key)
}

func cleanup(tester *tester, t *testing.T) {
	t.Helper()

	// remove the created file file
	os.Remove(tester.dbFileName)
}

func initUser(tester *tester, t *testing.T) {
	t.Helper()

	user := &models.User{
		Email:    "example@example.com",
		Password: "hello1234",
	}

	user, err := tester.repo.User.CreateUser(user)

	if err != nil {
		t.Fatalf("%v\n", err)
	}

	tester.initUsers = append(tester.initUsers, user)
}

func initProject(tester *tester, t *testing.T) {
	t.Helper()

	proj := &models.Project{
		Name: "project-test",
	}

	proj, err := tester.repo.Project.CreateProject(proj)

	if err != nil {
		t.Fatalf("%v\n", err)
	}

	tester.initProjects = append(tester.initProjects, proj)
}

func initProjectRole(tester *tester, t *testing.T) {
	t.Helper()

	role := &models.Role{
		Kind:      models.RoleAdmin,
		UserID:    tester.initUsers[0].Model.ID,
		ProjectID: tester.initProjects[0].Model.ID,
	}

	role, err := tester.repo.Project.CreateProjectRole(tester.initProjects[0], role)

	if err != nil {
		t.Fatalf("%v\n", err)
	}
}

func initKubeIntegration(tester *tester, t *testing.T) {
	t.Helper()

	if len(tester.initProjects) == 0 {
		initProject(tester, t)
	}

	if len(tester.initUsers) == 0 {
		initUser(tester, t)
	}

	ki := &ints.KubeIntegration{
		Mechanism:  ints.KubeLocal,
		ProjectID:  tester.initProjects[0].ID,
		UserID:     tester.initUsers[0].ID,
		Kubeconfig: []byte("current-context: testing\n"),
	}

	ki, err := tester.repo.KubeIntegration.CreateKubeIntegration(ki)

	if err != nil {
		t.Fatalf("%v\n", err)
	}

	tester.initKIs = append(tester.initKIs, ki)
}

func initBasicIntegration(tester *tester, t *testing.T) {
	t.Helper()

	if len(tester.initProjects) == 0 {
		initProject(tester, t)
	}

	if len(tester.initUsers) == 0 {
		initUser(tester, t)
	}

	basic := &ints.BasicIntegration{
		ProjectID: tester.initProjects[0].ID,
		UserID:    tester.initUsers[0].ID,
		Username:  []byte("username"),
		Password:  []byte("password"),
	}

	basic, err := tester.repo.BasicIntegration.CreateBasicIntegration(basic)

	if err != nil {
		t.Fatalf("%v\n", err)
	}

	tester.initBasics = append(tester.initBasics, basic)
}

func initOIDCIntegration(tester *tester, t *testing.T) {
	t.Helper()

	if len(tester.initProjects) == 0 {
		initProject(tester, t)
	}

	if len(tester.initUsers) == 0 {
		initUser(tester, t)
	}

	oidc := &ints.OIDCIntegration{
		Client:       ints.OIDCKube,
		ProjectID:    tester.initProjects[0].ID,
		UserID:       tester.initUsers[0].ID,
		IssuerURL:    []byte("https://oidc.example.com"),
		ClientID:     []byte("exampleclientid"),
		ClientSecret: []byte("exampleclientsecret"),
		IDToken:      []byte("idtoken"),
		RefreshToken: []byte("refreshtoken"),
	}

	oidc, err := tester.repo.OIDCIntegration.CreateOIDCIntegration(oidc)

	if err != nil {
		t.Fatalf("%v\n", err)
	}

	tester.initOIDCs = append(tester.initOIDCs, oidc)
}

func initOAuthIntegration(tester *tester, t *testing.T) {
	t.Helper()

	if len(tester.initProjects) == 0 {
		initProject(tester, t)
	}

	if len(tester.initUsers) == 0 {
		initUser(tester, t)
	}

	oauth := &ints.OAuthIntegration{
		Client:       ints.OAuthGithub,
		ProjectID:    tester.initProjects[0].ID,
		UserID:       tester.initUsers[0].ID,
		ClientID:     []byte("exampleclientid"),
		AccessToken:  []byte("idtoken"),
		RefreshToken: []byte("refreshtoken"),
	}

	oauth, err := tester.repo.OAuthIntegration.CreateOAuthIntegration(oauth)

	if err != nil {
		t.Fatalf("%v\n", err)
	}

	tester.initOAuths = append(tester.initOAuths, oauth)
}

func initGCPIntegration(tester *tester, t *testing.T) {
	t.Helper()

	if len(tester.initProjects) == 0 {
		initProject(tester, t)
	}

	if len(tester.initUsers) == 0 {
		initUser(tester, t)
	}

	gcp := &ints.GCPIntegration{
		ProjectID:    tester.initProjects[0].ID,
		UserID:       tester.initUsers[0].ID,
		GCPProjectID: "test-proj-123456",
		GCPUserEmail: "test@test.it",
		GCPKeyData:   []byte("{\"test\":\"key\"}"),
	}

	gcp, err := tester.repo.GCPIntegration.CreateGCPIntegration(gcp)

	if err != nil {
		t.Fatalf("%v\n", err)
	}

	tester.initGCPs = append(tester.initGCPs, gcp)
}

func initAWSIntegration(tester *tester, t *testing.T) {
	t.Helper()

	if len(tester.initProjects) == 0 {
		initProject(tester, t)
	}

	if len(tester.initUsers) == 0 {
		initUser(tester, t)
	}

	aws := &ints.AWSIntegration{
		ProjectID:          tester.initProjects[0].ID,
		UserID:             tester.initUsers[0].ID,
		AWSClusterID:       []byte("example-cluster-0"),
		AWSAccessKeyID:     []byte("accesskey"),
		AWSSecretAccessKey: []byte("secret"),
		AWSSessionToken:    []byte("optional"),
	}

	aws, err := tester.repo.AWSIntegration.CreateAWSIntegration(aws)

	if err != nil {
		t.Fatalf("%v\n", err)
	}

	tester.initAWSs = append(tester.initAWSs, aws)
}

func initClusterCandidate(tester *tester, t *testing.T) {
	t.Helper()

	if len(tester.initProjects) == 0 {
		initProject(tester, t)
	}

	cc := &models.ClusterCandidate{
		AuthMechanism:     models.AWS,
		ProjectID:         tester.initProjects[0].ID,
		CreatedClusterID:  0,
		Resolvers:         []models.ClusterResolver{},
		Name:              "cluster-test",
		Server:            "https://localhost",
		ContextName:       "context-test",
		AWSClusterIDGuess: []byte("example-cluster-0"),
		Kubeconfig:        []byte("current-context: testing\n"),
	}

	cc, err := tester.repo.Cluster.CreateClusterCandidate(cc)

	if err != nil {
		t.Fatalf("%v\n", err)
	}

	tester.initCCs = append(tester.initCCs, cc)
}

func initCluster(tester *tester, t *testing.T) {
	t.Helper()

	if len(tester.initProjects) == 0 {
		initProject(tester, t)
	}

	if len(tester.initKIs) == 0 {
		initKubeIntegration(tester, t)
	}

	cluster := &models.Cluster{
		ProjectID:                tester.initProjects[0].ID,
		Name:                     "cluster-test",
		Server:                   "https://localhost",
		KubeIntegrationID:        tester.initKIs[0].ID,
		CertificateAuthorityData: []byte("-----BEGIN"),
	}

	cluster, err := tester.repo.Cluster.CreateCluster(cluster)

	if err != nil {
		t.Fatalf("%v\n", err)
	}

	tester.initClusters = append(tester.initClusters, cluster)
}

func initGitRepo(tester *tester, t *testing.T) {
	t.Helper()

	if len(tester.initProjects) == 0 {
		initProject(tester, t)
	}

	if len(tester.initOAuths) == 0 {
		initOAuthIntegration(tester, t)
	}

	gr := &models.GitRepo{
		ProjectID:          tester.initProjects[0].ID,
		RepoEntity:         "porter-dev",
		OAuthIntegrationID: tester.initOAuths[0].ID,
	}

	gr, err := tester.repo.GitRepo.CreateGitRepo(gr)

	if err != nil {
		t.Fatalf("%v\n", err)
	}

	tester.initGRs = append(tester.initGRs, gr)
}

func initRegistry(tester *tester, t *testing.T) {
	t.Helper()

	if len(tester.initProjects) == 0 {
		initProject(tester, t)
	}

	reg := &models.Registry{
		ProjectID: tester.initProjects[0].ID,
		Name:      "registry-test",
	}

	reg, err := tester.repo.Registry.CreateRegistry(reg)

	if err != nil {
		t.Fatalf("%v\n", err)
	}

	tester.initRegs = append(tester.initRegs, reg)
}

func initHelmRepo(tester *tester, t *testing.T) {
	t.Helper()

	if len(tester.initProjects) == 0 {
		initProject(tester, t)
	}

	hr := &models.HelmRepo{
		Name:      "helm-repo-test",
		RepoURL:   "https://example-repo.com",
		ProjectID: tester.initProjects[0].Model.ID,
	}

	hr, err := tester.repo.HelmRepo.CreateHelmRepo(hr)

	if err != nil {
		t.Fatalf("%v\n", err)
	}

	tester.initHRs = append(tester.initHRs, hr)
}

func initInfra(tester *tester, t *testing.T) {
	t.Helper()

	if len(tester.initProjects) == 0 {
		initProject(tester, t)
	}

	infra := &models.Infra{
		Kind:      models.InfraECR,
		ProjectID: tester.initProjects[0].Model.ID,
		Status:    models.StatusCreated,
	}

	infra, err := tester.repo.Infra.CreateInfra(infra)

	if err != nil {
		t.Fatalf("%v\n", err)
	}

	tester.initInfras = append(tester.initInfras, infra)
<<<<<<< HEAD
=======
}

func initInvite(tester *tester, t *testing.T) {
	t.Helper()

	if len(tester.initProjects) == 0 {
		initProject(tester, t)
	}

	expiry := time.Now().Add(24 * time.Hour)

	invite := &models.Invite{
		Token:     "abcd",
		Expiry:    &expiry,
		Email:     "testing@test.it",
		ProjectID: 1,
	}

	invite, err := tester.repo.Invite.CreateInvite(invite)

	if err != nil {
		t.Fatalf("%v\n", err)
	}

	tester.initInvites = append(tester.initInvites, invite)
>>>>>>> 88f139fe
}<|MERGE_RESOLUTION|>--- conflicted
+++ resolved
@@ -24,10 +24,7 @@
 	initClusters []*models.Cluster
 	initHRs      []*models.HelmRepo
 	initInfras   []*models.Infra
-<<<<<<< HEAD
-=======
 	initInvites  []*models.Invite
->>>>>>> 88f139fe
 	initCCs      []*models.ClusterCandidate
 	initKIs      []*ints.KubeIntegration
 	initBasics   []*ints.BasicIntegration
@@ -63,10 +60,7 @@
 		&models.ClusterCandidate{},
 		&models.ClusterResolver{},
 		&models.Infra{},
-<<<<<<< HEAD
-=======
 		&models.Invite{},
->>>>>>> 88f139fe
 		&ints.KubeIntegration{},
 		&ints.BasicIntegration{},
 		&ints.OIDCIntegration{},
@@ -465,8 +459,6 @@
 	}
 
 	tester.initInfras = append(tester.initInfras, infra)
-<<<<<<< HEAD
-=======
 }
 
 func initInvite(tester *tester, t *testing.T) {
@@ -492,5 +484,4 @@
 	}
 
 	tester.initInvites = append(tester.initInvites, invite)
->>>>>>> 88f139fe
 }