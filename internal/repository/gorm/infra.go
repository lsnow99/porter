package gorm

import (
	"fmt"

	"github.com/porter-dev/porter/internal/models"
	"github.com/porter-dev/porter/internal/repository"
	"gorm.io/gorm"
)

// InfraRepository uses gorm.DB for querying the database
type InfraRepository struct {
<<<<<<< HEAD
	db *gorm.DB
=======
	db  *gorm.DB
	key *[32]byte
>>>>>>> 88f139fe
}

// NewInfraRepository returns a InfraRepository which uses
// gorm.DB for querying the database
<<<<<<< HEAD
func NewInfraRepository(db *gorm.DB) repository.InfraRepository {
	return &InfraRepository{db}
=======
func NewInfraRepository(db *gorm.DB, key *[32]byte) repository.InfraRepository {
	return &InfraRepository{db, key}
>>>>>>> 88f139fe
}

// CreateInfra creates a new aws infra
func (repo *InfraRepository) CreateInfra(infra *models.Infra) (*models.Infra, error) {
<<<<<<< HEAD
=======
	err := repo.EncryptInfraData(infra, repo.key)

	if err != nil {
		return nil, err
	}

>>>>>>> 88f139fe
	project := &models.Project{}

	if err := repo.db.Where("id = ?", infra.ProjectID).First(&project).Error; err != nil {
		return nil, err
	}

	assoc := repo.db.Model(&project).Association("Infras")

	if assoc.Error != nil {
		return nil, assoc.Error
	}

	if err := assoc.Append(infra); err != nil {
		return nil, err
	}

	err = repo.DecryptInfraData(infra, repo.key)

	if err != nil {
		return nil, err
	}

	return infra, nil
}

// ReadInfra gets a aws infra specified by a unique id
func (repo *InfraRepository) ReadInfra(id uint) (*models.Infra, error) {
	infra := &models.Infra{}

	if err := repo.db.Where("id = ?", id).First(&infra).Error; err != nil {
		return nil, err
	}

	fmt.Println("INNFRA LAST APPLIED", string(infra.LastApplied))

	err := repo.DecryptInfraData(infra, repo.key)

	if err != nil {
		return nil, err
	}

	return infra, nil
}

// ListInfrasByProjectID finds all aws infras
// for a given project id
func (repo *InfraRepository) ListInfrasByProjectID(
	projectID uint,
) ([]*models.Infra, error) {
	infras := []*models.Infra{}

	if err := repo.db.Where("project_id = ?", projectID).Find(&infras).Error; err != nil {
		return nil, err
	}

	for _, infra := range infras {
		repo.DecryptInfraData(infra, repo.key)
	}

	return infras, nil
}

// UpdateInfra modifies an existing Infra in the database
func (repo *InfraRepository) UpdateInfra(
	ai *models.Infra,
) (*models.Infra, error) {
<<<<<<< HEAD
=======
	err := repo.EncryptInfraData(ai, repo.key)

	if err != nil {
		return nil, err
	}

>>>>>>> 88f139fe
	if err := repo.db.Save(ai).Error; err != nil {
		return nil, err
	}

	err = repo.DecryptInfraData(ai, repo.key)

	if err != nil {
		return nil, err
	}

	return ai, nil
}

// EncryptInfraData will encrypt the infra data before
// writing to the DB
func (repo *InfraRepository) EncryptInfraData(
	infra *models.Infra,
	key *[32]byte,
) error {
	if len(infra.LastApplied) > 0 {
		cipherData, err := repository.Encrypt(infra.LastApplied, key)

		if err != nil {
			return err
		}

		infra.LastApplied = cipherData
	}

	return nil
}

// DecryptInfraData will decrypt the user's infra data before
// returning it from the DB
func (repo *InfraRepository) DecryptInfraData(
	infra *models.Infra,
	key *[32]byte,
) error {
	if len(infra.LastApplied) > 0 {
		plaintext, err := repository.Decrypt(infra.LastApplied, key)

		if err != nil {
			return err
		}

		infra.LastApplied = plaintext
	}

	return nil
}<|MERGE_RESOLUTION|>--- conflicted
+++ resolved
@@ -10,36 +10,24 @@
 
 // InfraRepository uses gorm.DB for querying the database
 type InfraRepository struct {
-<<<<<<< HEAD
-	db *gorm.DB
-=======
 	db  *gorm.DB
 	key *[32]byte
->>>>>>> 88f139fe
 }
 
 // NewInfraRepository returns a InfraRepository which uses
 // gorm.DB for querying the database
-<<<<<<< HEAD
-func NewInfraRepository(db *gorm.DB) repository.InfraRepository {
-	return &InfraRepository{db}
-=======
 func NewInfraRepository(db *gorm.DB, key *[32]byte) repository.InfraRepository {
 	return &InfraRepository{db, key}
->>>>>>> 88f139fe
 }
 
 // CreateInfra creates a new aws infra
 func (repo *InfraRepository) CreateInfra(infra *models.Infra) (*models.Infra, error) {
-<<<<<<< HEAD
-=======
 	err := repo.EncryptInfraData(infra, repo.key)
 
 	if err != nil {
 		return nil, err
 	}
 
->>>>>>> 88f139fe
 	project := &models.Project{}
 
 	if err := repo.db.Where("id = ?", infra.ProjectID).First(&project).Error; err != nil {
@@ -106,15 +94,12 @@
 func (repo *InfraRepository) UpdateInfra(
 	ai *models.Infra,
 ) (*models.Infra, error) {
-<<<<<<< HEAD
-=======
 	err := repo.EncryptInfraData(ai, repo.key)
 
 	if err != nil {
 		return nil, err
 	}
 
->>>>>>> 88f139fe
 	if err := repo.db.Save(ai).Error; err != nil {
 		return nil, err
 	}
