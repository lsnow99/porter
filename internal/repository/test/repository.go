package test

import (
	"github.com/porter-dev/porter/internal/repository"
)

type TestRepository struct {
	user                      repository.UserRepository
	session                   repository.SessionRepository
	project                   repository.ProjectRepository
	cluster                   repository.ClusterRepository
	helmRepo                  repository.HelmRepoRepository
	registry                  repository.RegistryRepository
	gitRepo                   repository.GitRepoRepository
	gitActionConfig           repository.GitActionConfigRepository
	invite                    repository.InviteRepository
	release                   repository.ReleaseRepository
	environment               repository.EnvironmentRepository
	authCode                  repository.AuthCodeRepository
	dnsRecord                 repository.DNSRecordRepository
	pwResetToken              repository.PWResetTokenRepository
	infra                     repository.InfraRepository
	kubeIntegration           repository.KubeIntegrationRepository
	basicIntegration          repository.BasicIntegrationRepository
	oidcIntegration           repository.OIDCIntegrationRepository
	oauthIntegration          repository.OAuthIntegrationRepository
	gcpIntegration            repository.GCPIntegrationRepository
	awsIntegration            repository.AWSIntegrationRepository
	githubAppInstallation     repository.GithubAppInstallationRepository
	githubAppOAuthIntegration repository.GithubAppOAuthIntegrationRepository
	slackIntegration          repository.SlackIntegrationRepository
	notificationConfig        repository.NotificationConfigRepository
	jobNotificationConfig     repository.JobNotificationConfigRepository
	buildEvent                repository.BuildEventRepository
	kubeEvent                 repository.KubeEventRepository
	projectUsage              repository.ProjectUsageRepository
	onboarding                repository.ProjectOnboardingRepository
	ceToken                   repository.CredentialsExchangeTokenRepository
	buildConfig               repository.BuildConfigRepository
<<<<<<< HEAD
	allowlist                 repository.AllowlistRepository
=======
	database                  repository.DatabaseRepository
>>>>>>> b6ee108e
}

func (t *TestRepository) User() repository.UserRepository {
	return t.user
}

func (t *TestRepository) Session() repository.SessionRepository {
	return t.session
}

func (t *TestRepository) Project() repository.ProjectRepository {
	return t.project
}

func (t *TestRepository) Cluster() repository.ClusterRepository {
	return t.cluster
}

func (t *TestRepository) HelmRepo() repository.HelmRepoRepository {
	return t.helmRepo
}

func (t *TestRepository) Registry() repository.RegistryRepository {
	return t.registry
}

func (t *TestRepository) GitRepo() repository.GitRepoRepository {
	return t.gitRepo
}

func (t *TestRepository) GitActionConfig() repository.GitActionConfigRepository {
	return t.gitActionConfig
}

func (t *TestRepository) Invite() repository.InviteRepository {
	return t.invite
}

func (t *TestRepository) Release() repository.ReleaseRepository {
	return t.release
}

func (t *TestRepository) Environment() repository.EnvironmentRepository {
	return t.environment
}

func (t *TestRepository) AuthCode() repository.AuthCodeRepository {
	return t.authCode
}

func (t *TestRepository) DNSRecord() repository.DNSRecordRepository {
	return t.dnsRecord
}

func (t *TestRepository) PWResetToken() repository.PWResetTokenRepository {
	return t.pwResetToken
}

func (t *TestRepository) Infra() repository.InfraRepository {
	return t.infra
}

func (t *TestRepository) KubeIntegration() repository.KubeIntegrationRepository {
	return t.kubeIntegration
}

func (t *TestRepository) BasicIntegration() repository.BasicIntegrationRepository {
	return t.basicIntegration
}

func (t *TestRepository) OIDCIntegration() repository.OIDCIntegrationRepository {
	return t.oidcIntegration
}

func (t *TestRepository) OAuthIntegration() repository.OAuthIntegrationRepository {
	return t.oauthIntegration
}

func (t *TestRepository) GCPIntegration() repository.GCPIntegrationRepository {
	return t.gcpIntegration
}

func (t *TestRepository) AWSIntegration() repository.AWSIntegrationRepository {
	return t.awsIntegration
}

func (t *TestRepository) GithubAppInstallation() repository.GithubAppInstallationRepository {
	return t.githubAppInstallation
}

func (t *TestRepository) GithubAppOAuthIntegration() repository.GithubAppOAuthIntegrationRepository {
	return t.githubAppOAuthIntegration
}

func (t *TestRepository) SlackIntegration() repository.SlackIntegrationRepository {
	return t.slackIntegration
}

func (t *TestRepository) NotificationConfig() repository.NotificationConfigRepository {
	return t.notificationConfig
}

func (t *TestRepository) JobNotificationConfig() repository.JobNotificationConfigRepository {
	return t.jobNotificationConfig
}

func (t *TestRepository) BuildEvent() repository.BuildEventRepository {
	return t.buildEvent
}

func (t *TestRepository) KubeEvent() repository.KubeEventRepository {
	return t.kubeEvent
}

func (t *TestRepository) ProjectUsage() repository.ProjectUsageRepository {
	return t.projectUsage
}

func (t *TestRepository) Onboarding() repository.ProjectOnboardingRepository {
	return t.onboarding
}

func (t *TestRepository) CredentialsExchangeToken() repository.CredentialsExchangeTokenRepository {
	return t.ceToken
}

func (t *TestRepository) BuildConfig() repository.BuildConfigRepository {
	return t.buildConfig
}

<<<<<<< HEAD
func (t *TestRepository) Allowlist() repository.AllowlistRepository {
	return t.allowlist
=======
func (t *TestRepository) Database() repository.DatabaseRepository {
	return t.database
>>>>>>> b6ee108e
}

// NewRepository returns a Repository which persists users in memory
// and accepts a parameter that can trigger read/write errors
func NewRepository(canQuery bool, failingMethods ...string) repository.Repository {
	return &TestRepository{
		user:                      NewUserRepository(canQuery, failingMethods...),
		session:                   NewSessionRepository(canQuery, failingMethods...),
		project:                   NewProjectRepository(canQuery, failingMethods...),
		cluster:                   NewClusterRepository(canQuery),
		helmRepo:                  NewHelmRepoRepository(canQuery),
		registry:                  NewRegistryRepository(canQuery),
		gitRepo:                   NewGitRepoRepository(canQuery),
		gitActionConfig:           NewGitActionConfigRepository(canQuery),
		invite:                    NewInviteRepository(canQuery),
		release:                   NewReleaseRepository(canQuery),
		environment:               NewEnvironmentRepository(),
		authCode:                  NewAuthCodeRepository(canQuery),
		dnsRecord:                 NewDNSRecordRepository(canQuery),
		pwResetToken:              NewPWResetTokenRepository(canQuery),
		infra:                     NewInfraRepository(canQuery),
		kubeIntegration:           NewKubeIntegrationRepository(canQuery),
		basicIntegration:          NewBasicIntegrationRepository(canQuery),
		oidcIntegration:           NewOIDCIntegrationRepository(canQuery),
		oauthIntegration:          NewOAuthIntegrationRepository(canQuery),
		gcpIntegration:            NewGCPIntegrationRepository(canQuery),
		awsIntegration:            NewAWSIntegrationRepository(canQuery),
		githubAppInstallation:     NewGithubAppInstallationRepository(canQuery),
		githubAppOAuthIntegration: NewGithubAppOAuthIntegrationRepository(canQuery),
		slackIntegration:          NewSlackIntegrationRepository(canQuery),
		notificationConfig:        NewNotificationConfigRepository(canQuery),
		jobNotificationConfig:     NewJobNotificationConfigRepository(canQuery),
		buildEvent:                NewBuildEventRepository(canQuery),
		kubeEvent:                 NewKubeEventRepository(canQuery),
		projectUsage:              NewProjectUsageRepository(canQuery),
		onboarding:                NewProjectOnboardingRepository(canQuery),
		ceToken:                   NewCredentialsExchangeTokenRepository(canQuery),
		buildConfig:               NewBuildConfigRepository(canQuery),
<<<<<<< HEAD
		allowlist:                 NewAllowlistRepository(canQuery),
=======
		database:                  NewDatabaseRepository(),
>>>>>>> b6ee108e
	}
}<|MERGE_RESOLUTION|>--- conflicted
+++ resolved
@@ -37,11 +37,8 @@
 	onboarding                repository.ProjectOnboardingRepository
 	ceToken                   repository.CredentialsExchangeTokenRepository
 	buildConfig               repository.BuildConfigRepository
-<<<<<<< HEAD
 	allowlist                 repository.AllowlistRepository
-=======
 	database                  repository.DatabaseRepository
->>>>>>> b6ee108e
 }
 
 func (t *TestRepository) User() repository.UserRepository {
@@ -172,13 +169,12 @@
 	return t.buildConfig
 }
 
-<<<<<<< HEAD
 func (t *TestRepository) Allowlist() repository.AllowlistRepository {
 	return t.allowlist
-=======
+}
+
 func (t *TestRepository) Database() repository.DatabaseRepository {
 	return t.database
->>>>>>> b6ee108e
 }
 
 // NewRepository returns a Repository which persists users in memory
@@ -217,10 +213,7 @@
 		onboarding:                NewProjectOnboardingRepository(canQuery),
 		ceToken:                   NewCredentialsExchangeTokenRepository(canQuery),
 		buildConfig:               NewBuildConfigRepository(canQuery),
-<<<<<<< HEAD
 		allowlist:                 NewAllowlistRepository(canQuery),
-=======
 		database:                  NewDatabaseRepository(),
->>>>>>> b6ee108e
 	}
 }