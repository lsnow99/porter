import { baseApi } from "./baseApi";

import { FullActionConfigType, StorageType } from "./types";

/**
 * Generic api call format
 * @param {string} token - Bearer token.
 * @param {Object} params - Body params.
 * @param {Object} pathParams - Path params.
 * @param {(err: Object, res: Object) => void} callback - Callback function.
 */

const checkAuth = baseApi("GET", "/api/auth/check");

const connectECRRegistry = baseApi<
  {
    name: string;
    aws_integration_id: string;
  },
  { id: number }
>("POST", (pathParams) => {
  return `/api/projects/${pathParams.id}/registries`;
});

const connectGCRRegistry = baseApi<
  {
    name: string;
    gcp_integration_id: string;
    url: string;
  },
  { id: number }
>("POST", (pathParams) => {
  return `/api/projects/${pathParams.id}/registries`;
});

const createAWSIntegration = baseApi<
  {
    aws_region: string;
    aws_cluster_id?: string;
    aws_access_key_id: string;
    aws_secret_access_key: string;
  },
  { id: number }
>("POST", (pathParams) => {
  return `/api/projects/${pathParams.id}/integrations/aws`;
});

const overwriteAWSIntegration = baseApi<
  {
    aws_access_key_id: string;
    aws_secret_access_key: string;
  },
  {
    projectID: number;
    awsIntegrationID: number;
    cluster_id: number;
  }
>("POST", (pathParams) => {
  return `/api/projects/${pathParams.projectID}/integrations/aws/${pathParams.awsIntegrationID}/overwrite?cluster_id=${pathParams.cluster_id}`;
});

const createDOCR = baseApi<
  {
    do_integration_id: number;
    docr_name: string;
    docr_subscription_tier: string;
  },
  {
    project_id: number;
  }
>("POST", (pathParams) => {
  return `/api/projects/${pathParams.project_id}/provision/docr`;
});

const createDOKS = baseApi<
  {
    do_integration_id: number;
    doks_name: string;
    do_region: string;
  },
  {
    project_id: number;
  }
>("POST", (pathParams) => {
  return `/api/projects/${pathParams.project_id}/provision/doks`;
});

const createEmailVerification = baseApi<{}, {}>("POST", (pathParams) => {
  return `/api/email/verify/initiate`;
});

const createGCPIntegration = baseApi<
  {
    gcp_region: string;
    gcp_key_data: string;
    gcp_project_id: string;
  },
  {
    project_id: number;
  }
>("POST", (pathParams) => {
  return `/api/projects/${pathParams.project_id}/integrations/gcp`;
});

const createGCR = baseApi<
  {
    gcp_integration_id: number;
  },
  {
    project_id: number;
  }
>("POST", (pathParams) => {
  return `/api/projects/${pathParams.project_id}/provision/gcr`;
});

const createGKE = baseApi<
  {
    gcp_integration_id: number;
    gke_name: string;
  },
  {
    project_id: number;
  }
>("POST", (pathParams) => {
  return `/api/projects/${pathParams.project_id}/provision/gke`;
});

const createInvite = baseApi<
  {
    email: string;
    kind: string;
  },
  {
    id: number;
  }
>("POST", (pathParams) => {
  return `/api/projects/${pathParams.id}/invites`;
});

const createPasswordReset = baseApi<
  {
    email: string;
  },
  {}
>("POST", (pathParams) => {
  return `/api/password/reset/initiate`;
});

const createPasswordResetVerify = baseApi<
  {
    email: string;
    token: string;
    token_id: number;
  },
  {}
>("POST", (pathParams) => {
  return `/api/password/reset/verify`;
});

const createPasswordResetFinalize = baseApi<
  {
    email: string;
    token: string;
    token_id: number;
    new_password: string;
  },
  {}
>("POST", (pathParams) => {
  return `/api/password/reset/finalize`;
});

const createProject = baseApi<{ name: string }, {}>("POST", (pathParams) => {
  return `/api/projects`;
});

const createSubdomain = baseApi<
  {
    release_name: string;
  },
  {
    id: number;
    cluster_id: number;
  }
>("POST", (pathParams) => {
  let { cluster_id, id } = pathParams;

  return `/api/projects/${id}/k8s/subdomain?cluster_id=${cluster_id}`;
});

const deleteCluster = baseApi<
  {},
  {
    project_id: number;
    cluster_id: number;
  }
>("DELETE", (pathParams) => {
  return `/api/projects/${pathParams.project_id}/clusters/${pathParams.cluster_id}`;
});

const deleteInvite = baseApi<{}, { id: number; invId: number }>(
  "DELETE",
  (pathParams) => {
    return `/api/projects/${pathParams.id}/invites/${pathParams.invId}`;
  }
);

const deletePod = baseApi<
  {
    cluster_id: number;
  },
  { name: string; namespace: string; id: number }
>("DELETE", (pathParams) => {
  return `/api/projects/${pathParams.id}/k8s/pods/${pathParams.namespace}/${pathParams.name}`;
});

const getPodEvents = baseApi<
  {
    cluster_id: number;
  },
  { name: string; namespace: string; id: number }
>("GET", (pathParams) => {
  return `/api/projects/${pathParams.id}/k8s/pods/${pathParams.namespace}/${pathParams.name}/events/list`;
});

const deleteProject = baseApi<{}, { id: number }>("DELETE", (pathParams) => {
  return `/api/projects/${pathParams.id}`;
});

const deleteRegistryIntegration = baseApi<
  {},
  {
    project_id: number;
    registry_id: number;
  }
>("DELETE", (pathParams) => {
  return `/api/projects/${pathParams.project_id}/registries/${pathParams.registry_id}`;
});

const deleteSlackIntegration = baseApi<
  {},
  {
    project_id: number;
    slack_integration_id: number;
  }
>("DELETE", (pathParams) => {
  return `/api/projects/${pathParams.project_id}/slack_integrations/${pathParams.slack_integration_id}`;
});

const updateNotificationConfig = baseApi<
  {
    payload: any;
    namespace: string;
    cluster_id: number;
  },
  {
    project_id: number;
    name: string;
  }
>("POST", (pathParams) => {
  return `/api/projects/${pathParams.project_id}/releases/${pathParams.name}/notifications`;
});

const getNotificationConfig = baseApi<
  {
    namespace: string;
    cluster_id: number;
  },
  {
    project_id: number;
    name: string;
  }
>("GET", (pathParams) => {
  return `/api/projects/${pathParams.project_id}/releases/${pathParams.name}/notifications`;
});

const generateGHAWorkflow = baseApi<
  FullActionConfigType,
  {
    cluster_id: number;
    project_id: number;
    name: string;
  }
>("POST", (pathParams) => {
  const { name, cluster_id, project_id } = pathParams;

  return `/api/projects/${project_id}/ci/actions/generate?cluster_id=${cluster_id}&name=${name}`;
});

const deployTemplate = baseApi<
  {
    templateName: string;
    imageURL?: string;
    formValues?: any;
    storage: StorageType;
    namespace: string;
    name: string;
    githubActionConfig?: FullActionConfigType;
  },
  {
    id: number;
    cluster_id: number;
    name: string;
    version: string;
    repo_url?: string;
  }
>("POST", (pathParams) => {
  let { cluster_id, id, name, version, repo_url } = pathParams;

  if (repo_url) {
    return `/api/projects/${id}/deploy/${name}/${version}?cluster_id=${cluster_id}&repo_url=${repo_url}`;
  }
  return `/api/projects/${id}/deploy/${name}/${version}?cluster_id=${cluster_id}`;
});

const deployAddon = baseApi<
  {
    templateName: string;
    formValues?: any;
    storage: StorageType;
    namespace: string;
    name: string;
  },
  {
    id: number;
    cluster_id: number;
    name: string;
    version: string;
    repo_url?: string;
  }
>("POST", (pathParams) => {
  let { cluster_id, id, name, version, repo_url } = pathParams;

  return `/api/projects/${id}/deploy/addon/${name}/${version}?cluster_id=${cluster_id}&repo_url=${repo_url}`;
});

const destroyCluster = baseApi<
  {
    eks_name: string;
  },
  {
    project_id: number;
    infra_id: number;
  }
>("POST", (pathParams) => {
  return `/api/projects/${pathParams.project_id}/infra/${pathParams.infra_id}/eks/destroy`;
});

const detectBuildpack = baseApi<
  {},
  {
    project_id: number;
    git_repo_id: number;
    kind: string;
    owner: string;
    name: string;
    branch: string;
  }
>("GET", (pathParams) => {
  return `/api/projects/${pathParams.project_id}/gitrepos/${pathParams.git_repo_id}/repos/${pathParams.kind}/${pathParams.owner}/${pathParams.name}/${pathParams.branch}/buildpack/detect`;
});

const getBranchContents = baseApi<
  {
    dir: string;
  },
  {
    project_id: number;
    git_repo_id: number;
    kind: string;
    owner: string;
    name: string;
    branch: string;
  }
>("GET", (pathParams) => {
  return `/api/projects/${pathParams.project_id}/gitrepos/${pathParams.git_repo_id}/repos/${pathParams.kind}/${pathParams.owner}/${pathParams.name}/${pathParams.branch}/contents`;
});

const getProcfileContents = baseApi<
  {
    path: string;
  },
  {
    project_id: number;
    git_repo_id: number;
    kind: string;
    owner: string;
    name: string;
    branch: string;
  }
>("GET", (pathParams) => {
  return `/api/projects/${pathParams.project_id}/gitrepos/${pathParams.git_repo_id}/repos/${pathParams.kind}/${pathParams.owner}/${pathParams.name}/${pathParams.branch}/procfile`;
});

const getBranches = baseApi<
  {},
  {
    project_id: number;
    git_repo_id: number;
    kind: string;
    owner: string;
    name: string;
  }
>("GET", (pathParams) => {
  return `/api/projects/${pathParams.project_id}/gitrepos/${pathParams.git_repo_id}/repos/${pathParams.kind}/${pathParams.owner}/${pathParams.name}/branches`;
});

const getChart = baseApi<
  {
    namespace: string;
    cluster_id: number;
    storage: StorageType;
  },
  { id: number; name: string; revision: number }
>("GET", (pathParams) => {
  return `/api/projects/${pathParams.id}/releases/${pathParams.name}/${pathParams.revision}`;
});

const getCharts = baseApi<
  {
    namespace: string;
    cluster_id: number;
    storage: StorageType;
    limit: number;
    skip: number;
    byDate: boolean;
    statusFilter: string[];
  },
  { id: number }
>("GET", (pathParams) => {
  return `/api/projects/${pathParams.id}/releases`;
});

const getChartComponents = baseApi<
  {
    namespace: string;
    cluster_id: number;
    storage: StorageType;
  },
  { id: number; name: string; revision: number }
>("GET", (pathParams) => {
  return `/api/projects/${pathParams.id}/releases/${pathParams.name}/${pathParams.revision}/components`;
});

const getChartControllers = baseApi<
  {
    namespace: string;
    cluster_id: number;
    storage: StorageType;
  },
  { id: number; name: string; revision: number }
>("GET", (pathParams) => {
  return `/api/projects/${pathParams.id}/releases/${pathParams.name}/${pathParams.revision}/controllers`;
});

const getClusterIntegrations = baseApi("GET", "/api/integrations/cluster");

const getClusters = baseApi<{}, { id: number }>("GET", (pathParams) => {
  return `/api/projects/${pathParams.id}/clusters`;
});

const getCluster = baseApi<
  {},
  {
    project_id: number;
    cluster_id: number;
  }
>("GET", (pathParams) => {
  return `/api/projects/${pathParams.project_id}/clusters/${pathParams.cluster_id}`;
});

const getClusterNodes = baseApi<
  {},
  {
    project_id: number;
    cluster_id: number;
  }
>("GET", (pathParams) => {
  return `/api/projects/${pathParams.project_id}/clusters/${pathParams.cluster_id}/nodes`;
});

const getClusterNode = baseApi<
  {},
  {
    project_id: number;
    cluster_id: number;
    nodeName: string;
  }
>(
  "GET",
  (pathParams) =>
    `/api/projects/${pathParams.project_id}/clusters/${pathParams.cluster_id}/node/${pathParams.nodeName}`
);

const getGitRepoList = baseApi<
  {},
  {
    project_id: number;
    git_repo_id: number;
  }
>("GET", (pathParams) => {
  return `/api/projects/${pathParams.project_id}/gitrepos/${pathParams.git_repo_id}/repos`;
});

const getGitRepos = baseApi<
  {},
  {
    project_id: number;
  }
>("GET", (pathParams) => {
  return `/api/projects/${pathParams.project_id}/gitrepos`;
});

const getImageRepos = baseApi<
  {},
  {
    project_id: number;
    registry_id: number;
  }
>("GET", (pathParams) => {
  return `/api/projects/${pathParams.project_id}/registries/${pathParams.registry_id}/repositories`;
});

const getImageTags = baseApi<
  {},
  {
    project_id: number;
    registry_id: number;
    repo_name: string;
  }
>("GET", (pathParams) => {
  return `/api/projects/${pathParams.project_id}/registries/${pathParams.registry_id}/repositories/${pathParams.repo_name}`;
});

const getInfra = baseApi<
  {},
  {
    project_id: number;
  }
>("GET", (pathParams) => {
  return `/api/projects/${pathParams.project_id}/infra`;
});

const getIngress = baseApi<
  {
    cluster_id: number;
  },
  { name: string; namespace: string; id: number }
>("GET", (pathParams) => {
  return `/api/projects/${pathParams.id}/k8s/${pathParams.namespace}/ingress/${pathParams.name}`;
});

const getInvites = baseApi<{}, { id: number }>("GET", (pathParams) => {
  return `/api/projects/${pathParams.id}/invites`;
});

const getJobs = baseApi<
  {
    cluster_id: number;
  },
  { chart: string; namespace: string; release_name: string; id: number }
>("GET", (pathParams) => {
  return `/api/projects/${pathParams.id}/k8s/${pathParams.namespace}/${pathParams.chart}/${pathParams.release_name}/jobs`;
});

const getJobStatus = baseApi<
  {
    cluster_id: number;
  },
  { name: string; namespace: string; id: number }
>("GET", (pathParams) => {
  return `/api/projects/${pathParams.id}/k8s/${pathParams.namespace}/${pathParams.name}/jobs/status`;
});

const getJobPods = baseApi<
  {
    cluster_id: number;
  },
  { name: string; namespace: string; id: number }
>("GET", (pathParams) => {
  return `/api/projects/${pathParams.id}/k8s/jobs/${pathParams.namespace}/${pathParams.name}/pods`;
});

const getMatchingPods = baseApi<
  {
    cluster_id: number;
    namespace: string;
    selectors: string[];
  },
  { id: number }
>("GET", (pathParams) => {
  return `/api/projects/${pathParams.id}/k8s/pods`;
});

const getMetrics = baseApi<
  {
    cluster_id: number;
    metric: string;
    shouldsum: boolean;
    pods?: string[];
    kind?: string; // the controller kind
    name?: string;
    percentile?: number;
    namespace: string;
    startrange: number;
    endrange: number;
    resolution: string;
  },
  { id: number }
>("GET", (pathParams) => {
  return `/api/projects/${pathParams.id}/k8s/metrics`;
});

const getNamespaces = baseApi<
  {
    cluster_id: number;
  },
  { id: number }
>("GET", (pathParams) => {
  return `/api/projects/${pathParams.id}/k8s/namespaces`;
});

const getNGINXIngresses = baseApi<
  {
    cluster_id: number;
  },
  { id: number }
>("GET", (pathParams) => {
  return `/api/projects/${pathParams.id}/k8s/prometheus/ingresses`;
});

const getOAuthIds = baseApi<
  {},
  {
    project_id: number;
  }
>("GET", (pathParams) => {
  return `/api/projects/${pathParams.project_id}/integrations/oauth`;
});

const getProjectClusters = baseApi<{}, { id: number }>("GET", (pathParams) => {
  return `/api/projects/${pathParams.id}/clusters`;
});

const getProjectRegistries = baseApi<{}, { id: number }>(
  "GET",
  (pathParams) => {
    return `/api/projects/${pathParams.id}/registries`;
  }
);

const getProjectRepos = baseApi<{}, { id: number }>("GET", (pathParams) => {
  return `/api/projects/${pathParams.id}/repos`;
});

const getProjects = baseApi<{}, { id: number }>("GET", (pathParams) => {
  return `/api/users/${pathParams.id}/projects`;
});

const getPrometheusIsInstalled = baseApi<
  {
    cluster_id: number;
  },
  { id: number }
>("GET", (pathParams) => {
  return `/api/projects/${pathParams.id}/k8s/prometheus/detect`;
});

const getRegistryIntegrations = baseApi("GET", "/api/integrations/registry");

const getReleaseToken = baseApi<
  {
    namespace: string;
    cluster_id: number;
    storage: StorageType;
  },
  { name: string; id: number }
>("GET", (pathParams) => {
  return `/api/projects/${pathParams.id}/releases/${pathParams.name}/webhook_token`;
});

const destroyEKS = baseApi<
  {
    eks_name: string;
  },
  {
    project_id: number;
    infra_id: number;
  }
>("POST", (pathParams) => {
  return `/api/projects/${pathParams.project_id}/infra/${pathParams.infra_id}/eks/destroy`;
});

const destroyGKE = baseApi<
  {
    gke_name: string;
  },
  {
    project_id: number;
    infra_id: number;
  }
>("POST", (pathParams) => {
  return `/api/projects/${pathParams.project_id}/infra/${pathParams.infra_id}/gke/destroy`;
});

const destroyDOKS = baseApi<
  {
    doks_name: string;
  },
  {
    project_id: number;
    infra_id: number;
  }
>("POST", (pathParams) => {
  return `/api/projects/${pathParams.project_id}/infra/${pathParams.infra_id}/doks/destroy`;
});

const getRepoIntegrations = baseApi("GET", "/api/integrations/repo");

const getRepos = baseApi<{}, { id: number }>("GET", (pathParams) => {
  return `/api/projects/${pathParams.id}/repos`;
});

const getSlackIntegrations = baseApi<{}, { id: number }>(
  "GET",
  (pathParams) => {
    return `/api/projects/${pathParams.id}/slack_integrations`;
  }
);

const getRevisions = baseApi<
  {
    namespace: string;
    cluster_id: number;
    storage: StorageType;
  },
  { id: number; name: string }
>("GET", (pathParams) => {
  return `/api/projects/${pathParams.id}/releases/${pathParams.name}/history`;
});

const getTemplateInfo = baseApi<
  {
    repo_url?: string;
  },
  { name: string; version: string }
>("GET", (pathParams) => {
  return `/api/templates/${pathParams.name}/${pathParams.version}`;
});

const getTemplateUpgradeNotes = baseApi<
  {
    repo_url?: string;
    prev_version: string;
  },
  { name: string; version: string }
>("GET", (pathParams) => {
  return `/api/templates/upgrade_notes/${pathParams.name}/${pathParams.version}`;
});

const getTemplates = baseApi<
  {
    repo_url?: string;
  },
  {}
>("GET", "/api/templates");

const getUser = baseApi<{}, { id: number }>("GET", (pathParams) => {
  return `/api/users/${pathParams.id}`;
});

const getCapabilities = baseApi<{}, {}>("GET", () => {
  return `/api/capabilities`;
});

const linkGithubProject = baseApi<
  {},
  {
    project_id: number;
  }
>("GET", (pathParams) => {
  return `/api/oauth/projects/${pathParams.project_id}/github`;
});

const getGithubAccess = baseApi<{}, {}>("GET", () => {
  return `/api/integrations/github-app/access`;
});

const logInUser = baseApi<{
  email: string;
  password: string;
}>("POST", "/api/login");

const logOutUser = baseApi("POST", "/api/logout");

const provisionECR = baseApi<
  {
    ecr_name: string;
    aws_integration_id: string;
  },
  { id: number }
>("POST", (pathParams) => {
  return `/api/projects/${pathParams.id}/provision/ecr`;
});

const provisionEKS = baseApi<
  {
    eks_name: string;
    aws_integration_id: string;
    machine_type: string;
  },
  { id: number }
>("POST", (pathParams) => {
  return `/api/projects/${pathParams.id}/provision/eks`;
});

const registerUser = baseApi<{
  email: string;
  password: string;
}>("POST", "/api/users");

const rollbackChart = baseApi<
  {
    namespace: string;
    storage: StorageType;
    revision: number;
  },
  {
    id: number;
    name: string;
    cluster_id: number;
  }
>("POST", (pathParams) => {
  let { id, name, cluster_id } = pathParams;
  return `/api/projects/${id}/releases/${name}/rollback?cluster_id=${cluster_id}`;
});

const uninstallTemplate = baseApi<
  {},
  {
    id: number;
    name: string;
    cluster_id: number;
    namespace: string;
    storage: StorageType;
  }
>("POST", (pathParams) => {
  let { id, name, cluster_id, storage, namespace } = pathParams;
  return `/api/projects/${id}/delete/${name}?cluster_id=${cluster_id}&namespace=${namespace}&storage=${storage}`;
});

const updateUser = baseApi<
  {
    rawKubeConfig?: string;
    allowedContexts?: string[];
  },
  { id: number }
>("PUT", (pathParams) => {
  return `/api/users/${pathParams.id}`;
});

const upgradeChartValues = baseApi<
  {
    namespace: string;
    storage: StorageType;
    values: string;
    version?: string;
  },
  {
    id: number;
    name: string;
    cluster_id: number;
  }
>("POST", (pathParams) => {
  let { id, name, cluster_id } = pathParams;
  return `/api/projects/${id}/releases/${name}/upgrade?cluster_id=${cluster_id}`;
});

const listConfigMaps = baseApi<
  {
    namespace: string;
    cluster_id: number;
  },
  { id: number }
>("GET", (pathParams) => {
  return `/api/projects/${pathParams.id}/k8s/configmap/list`;
});

const getConfigMap = baseApi<
  {
    name: string;
    namespace: string;
    cluster_id: number;
  },
  { id: number }
>("GET", (pathParams) => {
  return `/api/projects/${pathParams.id}/k8s/configmap`;
});

const createConfigMap = baseApi<
  {
    name: string;
    namespace: string;
    variables: Record<string, string>;
    secret_variables?: Record<string, string>;
  },
  { id: number; cluster_id: number }
>("POST", (pathParams) => {
  let { id, cluster_id } = pathParams;
  return `/api/projects/${id}/k8s/configmap/create?cluster_id=${cluster_id}`;
});

const updateConfigMap = baseApi<
  {
    name: string;
    namespace: string;
    variables: Record<string, string>;
    secret_variables?: Record<string, string>;
  },
  { id: number; cluster_id: number }
>("POST", (pathParams) => {
  let { id, cluster_id } = pathParams;
  return `/api/projects/${id}/k8s/configmap/update?cluster_id=${cluster_id}`;
});

const renameConfigMap = baseApi<
  {
    name: string;
    namespace: string;
    new_name: string;
  },
  { id: number; cluster_id: number }
>("POST", (pathParams) => {
  let { id, cluster_id } = pathParams;
  return `/api/projects/${id}/k8s/configmap/rename?cluster_id=${cluster_id}`;
});

const deleteConfigMap = baseApi<
  {
    name: string;
    namespace: string;
    cluster_id: number;
  },
  { id: number }
>("DELETE", (pathParams) => {
  return `/api/projects/${pathParams.id}/k8s/configmap/delete`;
});

const createNamespace = baseApi<
  {
    name: string;
  },
  { id: number; cluster_id: number }
>("POST", (pathParams) => {
  let { id, cluster_id } = pathParams;
  return `/api/projects/${id}/k8s/namespaces/create?cluster_id=${cluster_id}`;
});

const deleteNamespace = baseApi<
  {
    name: string;
    cluster_id: number;
  },
  { id: number }
>("DELETE", (pathParams) => {
  let { id } = pathParams;
  return `/api/projects/${id}/k8s/namespaces/delete`;
});

const deleteJob = baseApi<
  { cluster_id: number },
  { name: string; namespace: string; id: number }
>("DELETE", (pathParams) => {
  let { id, name, namespace } = pathParams;
  return `/api/projects/${id}/k8s/jobs/${namespace}/${name}`;
});

const stopJob = baseApi<
  {},
  { name: string; namespace: string; id: number; cluster_id: number }
>("POST", (pathParams) => {
  let { id, name, namespace, cluster_id } = pathParams;
  return `/api/projects/${id}/k8s/jobs/${namespace}/${name}/stop?cluster_id=${cluster_id}`;
});

const getAvailableRoles = baseApi<{}, { project_id: number }>(
  "GET",
  ({ project_id }) => `/api/projects/${project_id}/roles`
);

const updateInvite = baseApi<
  { kind: string },
  { project_id: number; invite_id: number }
>(
  "POST",
  ({ project_id, invite_id }) =>
    `/api/projects/${project_id}/invites/${invite_id}`
);

const getCollaborators = baseApi<{}, { project_id: number }>(
  "GET",
  ({ project_id }) => `/api/projects/${project_id}/collaborators`
);

const updateCollaborator = baseApi<
  { kind: string },
  { project_id: number; user_id: number }
>(
  "POST",
  ({ project_id, user_id }) => `/api/projects/${project_id}/roles/${user_id}`
);

const removeCollaborator = baseApi<{}, { project_id: number; user_id: number }>(
  "DELETE",
  ({ project_id, user_id }) => `/api/projects/${project_id}/roles/${user_id}`
);

const getPolicyDocument = baseApi<{}, { project_id: number }>(
  "GET",
  ({ project_id }) => `/api/projects/${project_id}/policy`
);

const createWebhookToken = baseApi<
  {},
  {
    project_id: number;
    chart_name: string;
    namespace: string;
    cluster_id: number;
    storage: StorageType;
  }
>(
  "POST",
  ({ project_id, chart_name, namespace, cluster_id, storage }) =>
    `/api/projects/${project_id}/releases/${chart_name}/webhook_token?namespace=${namespace}&cluster_id=${cluster_id}&storage=${storage}`
);

<<<<<<< HEAD
const getPorterAgentIsInstalled = baseApi<
  {
    cluster_id: number;
  },
  { project_id: number }
>("GET", (pathParams) => {
  return `/api/projects/${pathParams.project_id}/agent/detect`;
});

const installPorterAgent = baseApi<
  {},
  { project_id: number; cluster_id: number }
>("POST", (pathParams) => {
  return `/api/projects/${pathParams.project_id}/agent/deploy?cluster_id=${pathParams.cluster_id}`;
});

const getEvents = baseApi<
  {
    limit: number;
    skip: number;
    type: "pod" | "node" | "hpa";
    owner_type: string;
    owner_name: string;
    sort_by: "timestamp";
  },
  {
    project_id: number;
    cluster_id: number;
  }
>(
  "GET",
  (pathParams) =>
    `/api/projects/${pathParams.project_id}/clusters/${pathParams.cluster_id}/events`
);

const getEventById = baseApi<
  {},
  {
    project_id: number;
    cluster_id: number;
    event_id: number;
  }
>(
  "GET",
  ({ project_id, cluster_id, event_id }) =>
    `/api/projects/${project_id}/clusters/${cluster_id}/events/${event_id}`
);

=======
>>>>>>> d603c490
// Bundle export to allow default api import (api.<method> is more readable)
export default {
  checkAuth,
  connectECRRegistry,
  connectGCRRegistry,
  createAWSIntegration,
  overwriteAWSIntegration,
  createDOCR,
  createDOKS,
  createEmailVerification,
  createGCPIntegration,
  createGCR,
  createGKE,
  createInvite,
  createNamespace,
  createPasswordReset,
  createPasswordResetVerify,
  createPasswordResetFinalize,
  createProject,
  createConfigMap,
  deleteCluster,
  deleteConfigMap,
  deleteInvite,
  deleteNamespace,
  deletePod,
  deleteProject,
  deleteRegistryIntegration,
  deleteSlackIntegration,
  updateNotificationConfig,
  getNotificationConfig,
  createSubdomain,
  deployTemplate,
  deployAddon,
  destroyEKS,
  destroyGKE,
  destroyDOKS,
  detectBuildpack,
  getBranchContents,
  getBranches,
  getCapabilities,
  getChart,
  getCharts,
  getChartComponents,
  getChartControllers,
  getClusterIntegrations,
  getClusters,
  getCluster,
  getClusterNodes,
  getClusterNode,
  getConfigMap,
  generateGHAWorkflow,
  getGitRepoList,
  getGitRepos,
  getImageRepos,
  getImageTags,
  getInfra,
  getIngress,
  getInvites,
  getJobs,
  getJobStatus,
  getJobPods,
  getMatchingPods,
  getMetrics,
  getNamespaces,
  getNGINXIngresses,
  getOAuthIds,
  getPodEvents,
  getProcfileContents,
  getProjectClusters,
  getProjectRegistries,
  getProjectRepos,
  getProjects,
  getPrometheusIsInstalled,
  getRegistryIntegrations,
  getReleaseToken,
  getRepoIntegrations,
  getSlackIntegrations,
  getRepos,
  getRevisions,
  getTemplateInfo,
  getTemplateUpgradeNotes,
  getTemplates,
  getUser,
  linkGithubProject,
  getGithubAccess,
  listConfigMaps,
  logInUser,
  logOutUser,
  provisionECR,
  provisionEKS,
  registerUser,
  rollbackChart,
  uninstallTemplate,
  updateUser,
  renameConfigMap,
  updateConfigMap,
  upgradeChartValues,
  deleteJob,
  stopJob,
  updateInvite,
  getAvailableRoles,
  getCollaborators,
  updateCollaborator,
  removeCollaborator,
  getPolicyDocument,
  createWebhookToken,
};<|MERGE_RESOLUTION|>--- conflicted
+++ resolved
@@ -1034,57 +1034,6 @@
     `/api/projects/${project_id}/releases/${chart_name}/webhook_token?namespace=${namespace}&cluster_id=${cluster_id}&storage=${storage}`
 );
 
-<<<<<<< HEAD
-const getPorterAgentIsInstalled = baseApi<
-  {
-    cluster_id: number;
-  },
-  { project_id: number }
->("GET", (pathParams) => {
-  return `/api/projects/${pathParams.project_id}/agent/detect`;
-});
-
-const installPorterAgent = baseApi<
-  {},
-  { project_id: number; cluster_id: number }
->("POST", (pathParams) => {
-  return `/api/projects/${pathParams.project_id}/agent/deploy?cluster_id=${pathParams.cluster_id}`;
-});
-
-const getEvents = baseApi<
-  {
-    limit: number;
-    skip: number;
-    type: "pod" | "node" | "hpa";
-    owner_type: string;
-    owner_name: string;
-    sort_by: "timestamp";
-  },
-  {
-    project_id: number;
-    cluster_id: number;
-  }
->(
-  "GET",
-  (pathParams) =>
-    `/api/projects/${pathParams.project_id}/clusters/${pathParams.cluster_id}/events`
-);
-
-const getEventById = baseApi<
-  {},
-  {
-    project_id: number;
-    cluster_id: number;
-    event_id: number;
-  }
->(
-  "GET",
-  ({ project_id, cluster_id, event_id }) =>
-    `/api/projects/${project_id}/clusters/${cluster_id}/events/${event_id}`
-);
-
-=======
->>>>>>> d603c490
 // Bundle export to allow default api import (api.<method> is more readable)
 export default {
   checkAuth,
