import { baseApi } from "./baseApi";

import { FullActionConfigType, StorageType } from "./types";

/**
 * Generic api call format
 * @param {string} token - Bearer token.
 * @param {Object} params - Body params.
 * @param {Object} pathParams - Path params.
 * @param {(err: Object, res: Object) => void} callback - Callback function.
 */

const checkAuth = baseApi("GET", "/api/users/current");

const connectECRRegistry = baseApi<
  {
    name: string;
    aws_integration_id: string;
  },
  { id: number }
>("POST", (pathParams) => {
  return `/api/projects/${pathParams.id}/registries`;
});

const connectGCRRegistry = baseApi<
  {
    name: string;
    gcp_integration_id: string;
    url: string;
  },
  { id: number }
>("POST", (pathParams) => {
  return `/api/projects/${pathParams.id}/registries`;
});

const connectDORegistry = baseApi<
  {
    name: string;
    do_integration_id: string;
    url: string;
  },
  { project_id: number }
>("POST", (pathParams) => {
  return `/api/projects/${pathParams.project_id}/registries`;
});

const getAWSIntegration = baseApi<{}, { project_id: number }>(
  "GET",
  ({ project_id }) => `/api/projects/${project_id}/integrations/aws`
);

const getGCPIntegration = baseApi<{}, { project_id: number }>(
  "GET",
  ({ project_id }) => `/api/projects/${project_id}/integrations/gcp`
);

const createAWSIntegration = baseApi<
  {
    aws_region: string;
    aws_cluster_id?: string;
    aws_access_key_id: string;
    aws_secret_access_key: string;
  },
  { id: number }
>("POST", (pathParams) => {
  return `/api/projects/${pathParams.id}/integrations/aws`;
});

const overwriteAWSIntegration = baseApi<
  {
    aws_integration_id: number;
    aws_access_key_id: string;
    aws_secret_access_key: string;
    cluster_id: number;
  },
  {
    project_id: number;
  }
>("POST", (pathParams) => {
  return `/api/projects/${pathParams.project_id}/integrations/aws/overwrite`;
});

const createDOCR = baseApi<
  {
    do_integration_id: number;
    docr_name: string;
    docr_subscription_tier: string;
  },
  {
    project_id: number;
  }
>("POST", (pathParams) => {
  return `/api/projects/${pathParams.project_id}/provision/docr`;
});

const createDOKS = baseApi<
  {
    do_integration_id: number;
    doks_name: string;
    do_region: string;
    issuer_email: string;
  },
  {
    project_id: number;
  }
>("POST", (pathParams) => {
  return `/api/projects/${pathParams.project_id}/provision/doks`;
});

const createEmailVerification = baseApi<{}, {}>("POST", (pathParams) => {
  return `/api/email/verify/initiate`;
});

const createEnvironment = baseApi<
  {
    name: string;
  },
  {
    project_id: number;
    cluster_id: number;
    git_installation_id: number;
    git_repo_owner: string;
    git_repo_name: string;
  }
>("POST", (pathParams) => {
  let {
    project_id,
    cluster_id,
    git_installation_id,
    git_repo_owner,
    git_repo_name,
  } = pathParams;
  return `/api/projects/${project_id}/gitrepos/${git_installation_id}/${git_repo_owner}/${git_repo_name}/clusters/${cluster_id}/environment`;
});

const deleteEnvironment = baseApi<
  {
    name: string;
  },
  {
    project_id: number;
    cluster_id: number;
    git_installation_id: number;
    git_repo_owner: string;
    git_repo_name: string;
  }
>("DELETE", (pathParams) => {
  let {
    project_id,
    cluster_id,
    git_installation_id,
    git_repo_owner,
    git_repo_name,
  } = pathParams;
  return `/api/projects/${project_id}/gitrepos/${git_installation_id}/${git_repo_owner}/${git_repo_name}/clusters/${cluster_id}/environment`;
});

const listEnvironments = baseApi<
  {},
  {
    project_id: number;
    cluster_id: number;
  }
>("GET", (pathParams) => {
  let { project_id, cluster_id } = pathParams;
  return `/api/projects/${project_id}/clusters/${cluster_id}/environments`;
});

const createGCPIntegration = baseApi<
  {
    gcp_key_data: string;
    gcp_project_id: string;
  },
  {
    project_id: number;
  }
>("POST", (pathParams) => {
  return `/api/projects/${pathParams.project_id}/integrations/gcp`;
});

const createGCR = baseApi<
  {
    gcp_integration_id: number;
  },
  {
    project_id: number;
  }
>("POST", (pathParams) => {
  return `/api/projects/${pathParams.project_id}/provision/gcr`;
});

const createGKE = baseApi<
  {
    gcp_region: string;
    gcp_integration_id: number;
    gke_name: string;
    issuer_email: string;
  },
  {
    project_id: number;
  }
>("POST", (pathParams) => {
  return `/api/projects/${pathParams.project_id}/provision/gke`;
});

const createInvite = baseApi<
  {
    email: string;
    kind: string;
  },
  {
    id: number;
  }
>("POST", (pathParams) => {
  return `/api/projects/${pathParams.id}/invites`;
});

const createPasswordReset = baseApi<
  {
    email: string;
  },
  {}
>("POST", (pathParams) => {
  return `/api/password/reset/initiate`;
});

const createPasswordResetVerify = baseApi<
  {
    email: string;
    token: string;
    token_id: number;
  },
  {}
>("POST", (pathParams) => {
  return `/api/password/reset/verify`;
});

const createPasswordResetFinalize = baseApi<
  {
    email: string;
    token: string;
    token_id: number;
    new_password: string;
  },
  {}
>("POST", (pathParams) => {
  return `/api/password/reset/finalize`;
});

const createProject = baseApi<{ name: string }, {}>("POST", (pathParams) => {
  return `/api/projects`;
});

const createSubdomain = baseApi<
  {},
  {
    id: number;
    release_name: string;
    namespace: string;
    cluster_id: number;
  }
>("POST", (pathParams) => {
  let { cluster_id, id, namespace, release_name } = pathParams;

  return `/api/projects/${id}/clusters/${cluster_id}/namespaces/${namespace}/releases/${release_name}/subdomain`;
});

const deleteCluster = baseApi<
  {},
  {
    project_id: number;
    cluster_id: number;
  }
>("DELETE", (pathParams) => {
  return `/api/projects/${pathParams.project_id}/clusters/${pathParams.cluster_id}`;
});

const deleteInvite = baseApi<{}, { id: number; invId: number }>(
  "DELETE",
  (pathParams) => {
    return `/api/projects/${pathParams.id}/invites/${pathParams.invId}`;
  }
);

const deletePod = baseApi<
  {},
  { name: string; namespace: string; id: number; cluster_id: number }
>("DELETE", (pathParams) => {
  let { id, name, cluster_id, namespace } = pathParams;
  return `/api/projects/${id}/clusters/${cluster_id}/namespaces/${namespace}/pods/${name}`;
});

const getPodEvents = baseApi<
  {},
  { name: string; namespace: string; id: number; cluster_id: number }
>("GET", (pathParams) => {
  let { id, name, cluster_id, namespace } = pathParams;
  return `/api/projects/${id}/clusters/${cluster_id}/namespaces/${namespace}/pods/${name}/events`;
});

const deleteProject = baseApi<{}, { id: number }>("DELETE", (pathParams) => {
  return `/api/projects/${pathParams.id}`;
});

const deleteRegistryIntegration = baseApi<
  {},
  {
    project_id: number;
    registry_id: number;
  }
>("DELETE", (pathParams) => {
  return `/api/projects/${pathParams.project_id}/registries/${pathParams.registry_id}`;
});

const deleteSlackIntegration = baseApi<
  {},
  {
    project_id: number;
    slack_integration_id: number;
  }
>("DELETE", (pathParams) => {
  return `/api/projects/${pathParams.project_id}/slack_integrations/${pathParams.slack_integration_id}`;
});

const updateNotificationConfig = baseApi<
  {
    payload: any;
  },
  {
    project_id: number;
    cluster_id: number;
    namespace: string;
    name: string;
  }
>("POST", (pathParams) => {
  let { project_id, cluster_id, namespace, name } = pathParams;

  return `/api/projects/${project_id}/clusters/${cluster_id}/namespaces/${namespace}/releases/${name}/notifications`;
});

const getPRDeploymentList = baseApi<
  {},
  {
    cluster_id: number;
    project_id: number;
  }
>("GET", (pathParams) => {
  const { cluster_id, project_id } = pathParams;

  return `/api/projects/${project_id}/clusters/${cluster_id}/deployments`;
});

const getPRDeploymentByCluster = baseApi<
  {
    namespace: string;
  },
  {
    cluster_id: number;
    project_id: number;
    environment_id: number;
  }
>("GET", (pathParams) => {
  const { cluster_id, project_id, environment_id } = pathParams;

  return `/api/projects/${project_id}/clusters/${cluster_id}/${environment_id}/deployment`;
});

const getPRDeployment = baseApi<
  {
    namespace: string;
  },
  {
    cluster_id: number;
    project_id: number;
    git_installation_id: number;
    git_repo_owner: string;
    git_repo_name: string;
  }
>("GET", (pathParams) => {
  const {
    cluster_id,
    project_id,
    git_installation_id,
    git_repo_owner,
    git_repo_name,
  } = pathParams;
  return `/api/projects/${project_id}/gitrepos/${git_installation_id}/${git_repo_owner}/${git_repo_name}/clusters/${cluster_id}/deployment`;
});

const getNotificationConfig = baseApi<
  {},
  {
    project_id: number;
    cluster_id: number;
    namespace: string;
    name: string;
  }
>("GET", (pathParams) => {
  let { project_id, cluster_id, namespace, name } = pathParams;

  return `/api/projects/${project_id}/clusters/${cluster_id}/namespaces/${namespace}/releases/${name}/notifications`;
});

const getGHAWorkflowTemplate = baseApi<
  {
    release_name: string;
    github_action_config: FullActionConfigType;
  },
  {
    cluster_id: number;
    project_id: number;
    namespace: string;
  }
>("POST", (pathParams) => {
  const { cluster_id, project_id, namespace } = pathParams;

  return `/api/projects/${project_id}/clusters/${cluster_id}/namespaces/${namespace}/releases/gha_template`;
});

const deployTemplate = baseApi<
  {
    template_name: string;
    template_version: string;
    image_url?: string;
    values?: any;
    name: string;
    github_action_config?: FullActionConfigType;
    build_config?: any;
  },
  {
    id: number;
    cluster_id: number;
    namespace: string;
    repo_url?: string;
  }
>("POST", (pathParams) => {
  let { cluster_id, id, namespace, repo_url } = pathParams;

  if (repo_url) {
    return `/api/projects/${id}/clusters/${cluster_id}/namespaces/${namespace}/releases?repo_url=${repo_url}`;
  }
  return `/api/projects/${id}/clusters/${cluster_id}/namespaces/${namespace}/releases`;
});

const deployAddon = baseApi<
  {
    template_name: string;
    template_version: string;
    values?: any;
    name: string;
  },
  {
    id: number;
    cluster_id: number;
    namespace: string;
    repo_url?: string;
  }
>("POST", (pathParams) => {
  let { cluster_id, id, namespace, repo_url } = pathParams;

  return `/api/projects/${id}/clusters/${cluster_id}/namespaces/${namespace}/addons?repo_url=${repo_url}`;
});

const detectBuildpack = baseApi<
  {},
  {
    project_id: number;
    git_repo_id: number;
    kind: string;
    owner: string;
    name: string;
    branch: string;
  }
>("GET", (pathParams) => {
  return `/api/projects/${pathParams.project_id}/gitrepos/${
    pathParams.git_repo_id
  }/repos/${pathParams.kind}/${pathParams.owner}/${
    pathParams.name
  }/${encodeURIComponent(pathParams.branch)}/buildpack/detect`;
});

const getBranchContents = baseApi<
  {
    dir: string;
  },
  {
    project_id: number;
    git_repo_id: number;
    kind: string;
    owner: string;
    name: string;
    branch: string;
  }
>("GET", (pathParams) => {
  return `/api/projects/${pathParams.project_id}/gitrepos/${
    pathParams.git_repo_id
  }/repos/${pathParams.kind}/${pathParams.owner}/${
    pathParams.name
  }/${encodeURIComponent(pathParams.branch)}/contents`;
});

const getProcfileContents = baseApi<
  {
    path: string;
  },
  {
    project_id: number;
    git_repo_id: number;
    kind: string;
    owner: string;
    name: string;
    branch: string;
  }
>("GET", (pathParams) => {
  return `/api/projects/${pathParams.project_id}/gitrepos/${
    pathParams.git_repo_id
  }/repos/${pathParams.kind}/${pathParams.owner}/${
    pathParams.name
  }/${encodeURIComponent(pathParams.branch)}/procfile`;
});

const getBranches = baseApi<
  {},
  {
    project_id: number;
    git_repo_id: number;
    kind: string;
    owner: string;
    name: string;
  }
>("GET", (pathParams) => {
  return `/api/projects/${pathParams.project_id}/gitrepos/${pathParams.git_repo_id}/repos/${pathParams.kind}/${pathParams.owner}/${pathParams.name}/branches`;
});

const getChart = baseApi<
  {},
  {
    id: number;
    cluster_id: number;
    namespace: string;
    name: string;
    revision: number;
  }
>("GET", (pathParams) => {
  let { id, cluster_id, namespace, name, revision } = pathParams;

  return `/api/projects/${id}/clusters/${cluster_id}/namespaces/${namespace}/releases/${name}/${revision}`;
});

const getCharts = baseApi<
  {
    limit: number;
    skip: number;
    byDate: boolean;
    statusFilter: string[];
  },
  {
    id: number;
    cluster_id: number;
    namespace: string;
  }
>("GET", (pathParams) => {
  return `/api/projects/${pathParams.id}/clusters/${pathParams.cluster_id}/namespaces/${pathParams.namespace}/releases`;
});

const getChartComponents = baseApi<
  {},
  {
    id: number;
    cluster_id: number;
    namespace: string;
    name: string;
    revision: number;
  }
>("GET", (pathParams) => {
  let { id, cluster_id, namespace, name, revision } = pathParams;

  return `/api/projects/${id}/clusters/${cluster_id}/namespaces/${namespace}/releases/${name}/${revision}/components`;
});

const getChartControllers = baseApi<
  {},
  {
    id: number;
    cluster_id: number;
    namespace: string;
    name: string;
    revision: number;
  }
>("GET", (pathParams) => {
  let { id, cluster_id, namespace, name, revision } = pathParams;

  return `/api/projects/${id}/clusters/${cluster_id}/namespaces/${namespace}/releases/${name}/${revision}/controllers`;
});

const getClusterIntegrations = baseApi("GET", "/api/integrations/cluster");

const getClusters = baseApi<{}, { id: number }>("GET", (pathParams) => {
  return `/api/projects/${pathParams.id}/clusters`;
});

const getCluster = baseApi<
  {},
  {
    project_id: number;
    cluster_id: number;
  }
>("GET", (pathParams) => {
  return `/api/projects/${pathParams.project_id}/clusters/${pathParams.cluster_id}`;
});

const getClusterNodes = baseApi<
  {},
  {
    project_id: number;
    cluster_id: number;
  }
>("GET", (pathParams) => {
  return `/api/projects/${pathParams.project_id}/clusters/${pathParams.cluster_id}/nodes`;
});

const getClusterNode = baseApi<
  {},
  {
    project_id: number;
    cluster_id: number;
    nodeName: string;
  }
>(
  "GET",
  (pathParams) =>
    `/api/projects/${pathParams.project_id}/clusters/${pathParams.cluster_id}/nodes/${pathParams.nodeName}`
);

const getGitRepoList = baseApi<
  {},
  {
    project_id: number;
    git_repo_id: number;
  }
>("GET", (pathParams) => {
  return `/api/projects/${pathParams.project_id}/gitrepos/${pathParams.git_repo_id}/repos`;
});

const getGitRepos = baseApi<
  {},
  {
    project_id: number;
  }
>("GET", (pathParams) => {
  return `/api/projects/${pathParams.project_id}/gitrepos`;
});

const getImageRepos = baseApi<
  {},
  {
    project_id: number;
    registry_id: number;
  }
>("GET", (pathParams) => {
  return `/api/projects/${pathParams.project_id}/registries/${pathParams.registry_id}/repositories`;
});

const getImageTags = baseApi<
  {},
  {
    project_id: number;
    registry_id: number;
    repo_name: string;
  }
>("GET", (pathParams) => {
  return `/api/projects/${pathParams.project_id}/registries/${pathParams.registry_id}/repositories/${pathParams.repo_name}`;
});

const getInfra = baseApi<
  {},
  {
    project_id: number;
  }
>("GET", (pathParams) => {
  return `/api/projects/${pathParams.project_id}/infra`;
});

const getInfraDesired = baseApi<
  {},
  {
    project_id: number;
    infra_id: number;
  }
>("GET", (pathParams) => {
  return `/api/projects/${pathParams.project_id}/infras/${pathParams.infra_id}/desired`;
});

const getInfraCurrent = baseApi<
  {},
  {
    project_id: number;
    infra_id: number;
  }
>("GET", (pathParams) => {
  return `/api/projects/${pathParams.project_id}/infras/${pathParams.infra_id}/current`;
});

const retryInfra = baseApi<
  {},
  {
    project_id: number;
    infra_id: number;
  }
>("POST", ({ project_id, infra_id }) => {
  return `/api/projects/${project_id}/infras/${infra_id}/retry`;
});

const deleteInfra = baseApi<
  {},
  {
    project_id: number;
    infra_id: number;
  }
>("DELETE", ({ project_id, infra_id }) => {
  return `/api/projects/${project_id}/infras/${infra_id}`;
});

const getIngress = baseApi<
  {},
  { namespace: string; cluster_id: number; name: string; id: number }
>("GET", (pathParams) => {
  let { id, name, cluster_id, namespace } = pathParams;

  return `/api/projects/${id}/clusters/${cluster_id}/namespaces/${namespace}/ingresses/${name}`;
});

const getInvites = baseApi<{}, { id: number }>("GET", (pathParams) => {
  return `/api/projects/${pathParams.id}/invites`;
});

const getJobs = baseApi<
  {},
  { namespace: string; cluster_id: number; release_name: string; id: number }
>("GET", (pathParams) => {
  let { id, release_name, cluster_id, namespace } = pathParams;

  return `/api/projects/${id}/clusters/${cluster_id}/namespaces/${namespace}/releases/${release_name}/0/jobs`;
});

const getJobStatus = baseApi<
  {},
  { namespace: string; cluster_id: number; release_name: string; id: number }
>("GET", (pathParams) => {
  let { id, release_name, cluster_id, namespace } = pathParams;

  return `/api/projects/${id}/clusters/${cluster_id}/namespaces/${namespace}/releases/${release_name}/0/jobs/status`;
});

const getJobPods = baseApi<
  {},
  { name: string; namespace: string; id: number; cluster_id: number }
>("GET", (pathParams) => {
  let { id, name, cluster_id, namespace } = pathParams;
  return `/api/projects/${id}/clusters/${cluster_id}/namespaces/${namespace}/jobs/${name}/pods`;
});

const getPodByName = baseApi<
  {},
  {
    project_id: number;
    cluster_id: number;
    namespace: string;
    name: string;
  }
>(
  "GET",
  ({ project_id, cluster_id, namespace, name }) =>
    `/api/projects/${project_id}/clusters/${cluster_id}/namespaces/${namespace}/pods/${name}`
);

const getMatchingPods = baseApi<
  {
    namespace: string;
    selectors: string[];
  },
  { id: number; cluster_id: number }
>("GET", (pathParams) => {
  return `/api/projects/${pathParams.id}/clusters/${pathParams.cluster_id}/pods`;
});

const getMetrics = baseApi<
  {
    metric: string;
    shouldsum: boolean;
    pods?: string[];
    kind?: string; // the controller kind
    name?: string;
    percentile?: number;
    namespace: string;
    startrange: number;
    endrange: number;
    resolution: string;
  },
  {
    id: number;
    cluster_id: number;
  }
>("GET", (pathParams) => {
  return `/api/projects/${pathParams.id}/clusters/${pathParams.cluster_id}/metrics`;
});

const getNamespaces = baseApi<
  {},
  {
    id: number;
    cluster_id: number;
  }
>("GET", (pathParams) => {
  return `/api/projects/${pathParams.id}/clusters/${pathParams.cluster_id}/namespaces`;
});

const getNGINXIngresses = baseApi<
  {},
  {
    id: number;
    cluster_id: number;
  }
>("GET", (pathParams) => {
  return `/api/projects/${pathParams.id}/clusters/${pathParams.cluster_id}/prometheus/ingresses`;
});

const getOAuthIds = baseApi<
  {},
  {
    project_id: number;
  }
>("GET", (pathParams) => {
  return `/api/projects/${pathParams.project_id}/integrations/oauth`;
});

const getProjectClusters = baseApi<{}, { id: number }>("GET", (pathParams) => {
  return `/api/projects/${pathParams.id}/clusters`;
});

const getProjectRegistries = baseApi<{}, { id: number }>(
  "GET",
  (pathParams) => {
    return `/api/projects/${pathParams.id}/registries`;
  }
);

const getProjectRepos = baseApi<{}, { id: number }>("GET", (pathParams) => {
  return `/api/projects/${pathParams.id}/repos`;
});

const getProjects = baseApi("GET", "/api/projects");

const getPrometheusIsInstalled = baseApi<
  {},
  {
    id: number;
    cluster_id: number;
  }
>("GET", (pathParams) => {
  return `/api/projects/${pathParams.id}/clusters/${pathParams.cluster_id}/prometheus/detect`;
});

const getRegistryIntegrations = baseApi("GET", "/api/integrations/registry");

const getReleaseToken = baseApi<
  {},
  { name: string; id: number; namespace: string; cluster_id: number }
>("GET", (pathParams) => {
  let { id, cluster_id, namespace, name } = pathParams;

  return `/api/projects/${id}/clusters/${cluster_id}/namespaces/${namespace}/releases/${name}/webhook`;
});

const getReleaseSteps = baseApi<
  {},
  { name: string; id: number; namespace: string; cluster_id: number }
>("GET", (pathParams) => {
  let { id, cluster_id, namespace, name } = pathParams;

  return `/api/projects/${id}/clusters/${cluster_id}/namespaces/${namespace}/releases/${name}/steps`;
});

const destroyInfra = baseApi<
  {
    name: string;
  },
  {
    project_id: number;
    infra_id: number;
  }
>("DELETE", (pathParams) => {
  return `/api/projects/${pathParams.project_id}/infras/${pathParams.infra_id}`;
});

const getRepoIntegrations = baseApi("GET", "/api/integrations/repo");

const getRepos = baseApi<{}, { id: number }>("GET", (pathParams) => {
  return `/api/projects/${pathParams.id}/repos`;
});

const getSlackIntegrations = baseApi<{}, { id: number }>(
  "GET",
  (pathParams) => {
    return `/api/projects/${pathParams.id}/slack_integrations`;
  }
);

const getRevisions = baseApi<
  {},
  { id: number; cluster_id: number; namespace: string; name: string }
>("GET", (pathParams) => {
  let { id, cluster_id, namespace, name } = pathParams;

  return `/api/projects/${id}/clusters/${cluster_id}/namespaces/${namespace}/releases/${name}/history`;
});

const getTemplateInfo = baseApi<
  {
    repo_url?: string;
  },
  { name: string; version: string }
>("GET", (pathParams) => {
  return `/api/templates/${pathParams.name}/${pathParams.version}`;
});

const getTemplateUpgradeNotes = baseApi<
  {
    repo_url?: string;
    prev_version: string;
  },
  { name: string; version: string }
>("GET", (pathParams) => {
  return `/api/templates/${pathParams.name}/${pathParams.version}/upgrade_notes`;
});

const getTemplates = baseApi<
  {
    repo_url?: string;
  },
  {}
>("GET", "/api/templates");

const getMetadata = baseApi<{}, {}>("GET", () => {
  return `/api/metadata`;
});

const postWelcome = baseApi<{
  email: string;
  isCompany: boolean;
  company: string;
  role: string;
}>("POST", () => {
  return `/api/welcome`;
});

const linkGithubProject = baseApi<
  {},
  {
    project_id: number;
  }
>("GET", (pathParams) => {
  return `/api/oauth/projects/${pathParams.project_id}/github`;
});

const getGithubAccounts = baseApi<{}, {}>("GET", () => {
  return `/api/integrations/github-app/accounts`;
});

const logInUser = baseApi<{
  email: string;
  password: string;
}>("POST", "/api/login");

const logOutUser = baseApi("POST", "/api/logout");

const provisionECR = baseApi<
  {
    ecr_name: string;
    aws_integration_id: number;
  },
  { id: number }
>("POST", (pathParams) => {
  return `/api/projects/${pathParams.id}/provision/ecr`;
});

const provisionEKS = baseApi<
  {
    eks_name: string;
    aws_integration_id: number;
    machine_type: string;
    issuer_email: string;
  },
  { id: number }
>("POST", (pathParams) => {
  return `/api/projects/${pathParams.id}/provision/eks`;
});

const registerUser = baseApi<{
  email: string;
  password: string;
}>("POST", "/api/users");

const rollbackChart = baseApi<
  {
    revision: number;
  },
  {
    id: number;
    name: string;
    namespace: string;
    cluster_id: number;
  }
>("POST", (pathParams) => {
  let { id, name, cluster_id, namespace } = pathParams;
  return `/api/projects/${id}/clusters/${cluster_id}/namespaces/${namespace}/releases/${name}/0/rollback`;
});

const uninstallTemplate = baseApi<
  {},
  {
    id: number;
    name: string;
    cluster_id: number;
    namespace: string;
  }
>("DELETE", (pathParams) => {
  let { id, name, cluster_id, namespace } = pathParams;
  return `/api/projects/${id}/clusters/${cluster_id}/namespaces/${namespace}/releases/${name}/0`;
});

const updateUser = baseApi<
  {
    rawKubeConfig?: string;
    allowedContexts?: string[];
  },
  { id: number }
>("PUT", (pathParams) => {
  return `/api/users/${pathParams.id}`;
});

const upgradeChartValues = baseApi<
  {
    values: string;
    version?: string;
  },
  {
    id: number;
    name: string;
    namespace: string;
    cluster_id: number;
  }
>("POST", (pathParams) => {
  let { id, name, cluster_id, namespace } = pathParams;
  return `/api/projects/${id}/clusters/${cluster_id}/namespaces/${namespace}/releases/${name}/0/upgrade`;
});

const listConfigMaps = baseApi<
  {},
  {
    id: number;
    namespace: string;
    cluster_id: number;
  }
>("GET", (pathParams) => {
  return `/api/projects/${pathParams.id}/clusters/${pathParams.cluster_id}/namespaces/${pathParams.namespace}/configmap/list`;
});

const getConfigMap = baseApi<
  {
    name: string;
  },
  {
    id: number;
    namespace: string;
    cluster_id: number;
  }
>("GET", (pathParams) => {
  return `/api/projects/${pathParams.id}/clusters/${pathParams.cluster_id}/namespaces/${pathParams.namespace}/configmap`;
});

const createConfigMap = baseApi<
  {
    name: string;
    variables: Record<string, string>;
    secret_variables?: Record<string, string>;
  },
  {
    id: number;
    cluster_id: number;
    namespace: string;
  }
>("POST", (pathParams) => {
  return `/api/projects/${pathParams.id}/clusters/${pathParams.cluster_id}/namespaces/${pathParams.namespace}/configmap/create`;
});

const updateConfigMap = baseApi<
  {
    name: string;
    variables: Record<string, string>;
    secret_variables?: Record<string, string>;
  },
  {
    id: number;
    cluster_id: number;
    namespace: string;
  }
>("POST", (pathParams) => {
  let { id, cluster_id } = pathParams;
  return `/api/projects/${pathParams.id}/clusters/${pathParams.cluster_id}/namespaces/${pathParams.namespace}/configmap/update`;
});

const renameConfigMap = baseApi<
  {
    name: string;
    new_name: string;
  },
  {
    id: number;
    cluster_id: number;
    namespace: string;
  }
>("POST", (pathParams) => {
  return `/api/projects/${pathParams.id}/clusters/${pathParams.cluster_id}/namespaces/${pathParams.namespace}/configmap/rename`;
});

const deleteConfigMap = baseApi<
  {
    name: string;
  },
  {
    id: number;
    namespace: string;
    cluster_id: number;
  }
>("DELETE", (pathParams) => {
  return `/api/projects/${pathParams.id}/clusters/${pathParams.cluster_id}/namespaces/${pathParams.namespace}/configmap/delete`;
});

const createNamespace = baseApi<
  {
    name: string;
  },
  { id: number; cluster_id: number }
>("POST", (pathParams) => {
  let { id, cluster_id } = pathParams;
  return `/api/projects/${id}/clusters/${cluster_id}/namespaces/create`;
});

const deleteNamespace = baseApi<
  {
    name: string;
  },
  {
    id: number;
    cluster_id: number;
  }
>("DELETE", (pathParams) => {
  let { id, cluster_id } = pathParams;
  return `/api/projects/${id}/clusters/${cluster_id}/namespaces/delete`;
});

const deleteJob = baseApi<
  {},
  { name: string; namespace: string; id: number; cluster_id: number }
>("DELETE", (pathParams) => {
  let { id, name, cluster_id, namespace } = pathParams;
  return `/api/projects/${id}/clusters/${cluster_id}/namespaces/${namespace}/jobs/${name}`;
});

const stopJob = baseApi<
  {},
  { name: string; namespace: string; id: number; cluster_id: number }
>("POST", (pathParams) => {
  let { id, name, namespace, cluster_id } = pathParams;
  return `/api/projects/${id}/clusters/${cluster_id}/namespaces/${namespace}/jobs/${name}/stop`;
});

const getAvailableRoles = baseApi<{}, { project_id: number }>(
  "GET",
  ({ project_id }) => `/api/projects/${project_id}/roles`
);

const updateInvite = baseApi<
  { kind: string },
  { project_id: number; invite_id: number }
>(
  "POST",
  ({ project_id, invite_id }) =>
    `/api/projects/${project_id}/invites/${invite_id}`
);

const getCollaborators = baseApi<{}, { project_id: number }>(
  "GET",
  ({ project_id }) => `/api/projects/${project_id}/collaborators`
);

const updateCollaborator = baseApi<
  {
    kind: string;
    user_id: number;
  },
  { project_id: number }
>("POST", ({ project_id }) => `/api/projects/${project_id}/roles`);

const removeCollaborator = baseApi<{ user_id: number }, { project_id: number }>(
  "DELETE",
  ({ project_id }) => `/api/projects/${project_id}/roles`
);

const getPolicyDocument = baseApi<{}, { project_id: number }>(
  "GET",
  ({ project_id }) => `/api/projects/${project_id}/policy`
);

const createWebhookToken = baseApi<
  {},
  {
    project_id: number;
    chart_name: string;
    namespace: string;
    cluster_id: number;
  }
>(
  "POST",
  ({ project_id, chart_name, namespace, cluster_id }) =>
    `/api/projects/${project_id}/clusters/${cluster_id}/namespaces/${namespace}/releases/${chart_name}/0/webhook`
);

const getUsage = baseApi<{}, { project_id: number }>(
  "GET",
  ({ project_id }) => `/api/projects/${project_id}/usage`
);

// Used for billing purposes
const getCustomerToken = baseApi<{}, { project_id: number }>(
  "GET",
  ({ project_id }) => `/api/projects/${project_id}/billing/token`
);

const getHasBilling = baseApi<{}, { project_id: number }>(
  "GET",
  ({ project_id }) => `/api/projects/${project_id}/billing`
);

const getOnboardingState = baseApi<{}, { project_id: number }>(
  "GET",
  ({ project_id }) => `/api/projects/${project_id}/onboarding`
);

const saveOnboardingState = baseApi<{}, { project_id: number }>(
  "POST",
  ({ project_id }) => `/api/projects/${project_id}/onboarding`
);

const getOnboardingInfra = baseApi<
  {},
  { project_id: number; registry_infra_id: number }
>(
  "GET",
  ({ project_id, registry_infra_id }) =>
    `/api/projects/${project_id}/infras/${registry_infra_id}`
);

const getOnboardingRegistry = baseApi<
  {},
  { project_id: number; registry_connection_id: number }
>(
  "GET",
  ({ project_id, registry_connection_id }) =>
    `/api/projects/${project_id}/registries/${registry_connection_id}`
);

const detectPorterAgent = baseApi<
  {},
  { project_id: number; cluster_id: number }
>(
  "GET",
  ({ project_id, cluster_id }) =>
    `/api/projects/${project_id}/clusters/${cluster_id}/agent/detect`
);

const installPorterAgent = baseApi<
  {},
  { project_id: number; cluster_id: number }
>(
  "POST",
  ({ cluster_id, project_id }) =>
    `/api/projects/${project_id}/clusters/${cluster_id}/agent/install`
);

const getKubeEvents = baseApi<
  {
    skip: number;
    resource_type: string;
    owner_type?: string;
    owner_name?: string;
    namespace?: string;
  },
  { project_id: number; cluster_id: number }
>("GET", ({ project_id, cluster_id }) => {
  return `/api/projects/${project_id}/clusters/${cluster_id}/kube_events`;
});

const getKubeEvent = baseApi<
  {},
  { project_id: number; cluster_id: number; kube_event_id: number }
>(
  "GET",
  ({ project_id, cluster_id, kube_event_id }) =>
    `/api/projects/${project_id}/clusters/${cluster_id}/kube_events/${kube_event_id}`
);

const getLogBuckets = baseApi<
  {},
  { project_id: number; cluster_id: number; kube_event_id: number }
>(
  "GET",
  ({ project_id, cluster_id, kube_event_id }) =>
    `/api/projects/${project_id}/clusters/${cluster_id}/kube_events/${kube_event_id}/log_buckets`
);

const getLogBucketLogs = baseApi<
  { timestamp: number },
  { project_id: number; cluster_id: number; kube_event_id: number }
>(
  "GET",
  ({ project_id, cluster_id, kube_event_id }) =>
    `/api/projects/${project_id}/clusters/${cluster_id}/kube_events/${kube_event_id}/logs`
);

const getCanCreateProject = baseApi<{}, {}>(
  "GET",
  () => "/api/can_create_project"
);

<<<<<<< HEAD
=======
const provisionDatabase = baseApi<
  {
    cluster_id: number;

    db_name: string;
    username: string;
    password: string;

    db_engine_version: string;
    db_family: string;
    machine_type: string;
    db_allocated_storage: number;
    db_max_allocated_storage: number;
    db_storage_encrypted: boolean;
  },
  { project_id: number }
>("POST", ({ project_id }) => `/api/projects/${project_id}/provision/rds`);

const getDatabases = baseApi<
  {},
  {
    project_id: number;
    cluster_id: number;
  }
>(
  "GET",
  ({ project_id, cluster_id }) =>
    `/api/projects/${project_id}/clusters/${cluster_id}/databases`
);

>>>>>>> 49888561
// Bundle export to allow default api import (api.<method> is more readable)
export default {
  checkAuth,
  connectECRRegistry,
  connectGCRRegistry,
  connectDORegistry,
  getAWSIntegration,
  getGCPIntegration,
  createAWSIntegration,
  overwriteAWSIntegration,
  createDOCR,
  createDOKS,
  createEmailVerification,
  createEnvironment,
  deleteEnvironment,
  listEnvironments,
  createGCPIntegration,
  createGCR,
  createGKE,
  createInvite,
  createNamespace,
  createPasswordReset,
  createPasswordResetVerify,
  createPasswordResetFinalize,
  createProject,
  createConfigMap,
  deleteCluster,
  deleteConfigMap,
  deleteInvite,
  deleteNamespace,
  deletePod,
  deleteProject,
  deleteRegistryIntegration,
  deleteSlackIntegration,
  updateNotificationConfig,
  getNotificationConfig,
  createSubdomain,
  deployTemplate,
  deployAddon,
  destroyInfra,
  detectBuildpack,
  getBranchContents,
  getBranches,
  getMetadata,
  postWelcome,
  getChart,
  getCharts,
  getChartComponents,
  getChartControllers,
  getClusterIntegrations,
  getClusters,
  getCluster,
  getClusterNodes,
  getClusterNode,
  getConfigMap,
  getPRDeploymentList,
  getPRDeploymentByCluster,
  getPRDeployment,
  getGHAWorkflowTemplate,
  getGitRepoList,
  getGitRepos,
  getImageRepos,
  getImageTags,
  getInfra,
  getInfraDesired,
  getInfraCurrent,
  retryInfra,
  deleteInfra,
  getIngress,
  getInvites,
  getJobs,
  getJobStatus,
  getJobPods,
  getPodByName,
  getMatchingPods,
  getMetrics,
  getNamespaces,
  getNGINXIngresses,
  getOAuthIds,
  getPodEvents,
  getProcfileContents,
  getProjectClusters,
  getProjectRegistries,
  getProjectRepos,
  getProjects,
  getPrometheusIsInstalled,
  getRegistryIntegrations,
  getReleaseToken,
  getReleaseSteps,
  getRepoIntegrations,
  getSlackIntegrations,
  getRepos,
  getRevisions,
  getTemplateInfo,
  getTemplateUpgradeNotes,
  getTemplates,
  linkGithubProject,
  getGithubAccounts,
  listConfigMaps,
  logInUser,
  logOutUser,
  provisionECR,
  provisionEKS,
  registerUser,
  rollbackChart,
  uninstallTemplate,
  updateUser,
  renameConfigMap,
  updateConfigMap,
  upgradeChartValues,
  deleteJob,
  stopJob,
  updateInvite,
  getAvailableRoles,
  getCollaborators,
  updateCollaborator,
  removeCollaborator,
  getPolicyDocument,
  createWebhookToken,
  getUsage,
  getCustomerToken,
  getHasBilling,
  getOnboardingState,
  saveOnboardingState,
  getOnboardingInfra,
  getOnboardingRegistry,
  detectPorterAgent,
  installPorterAgent,
  getKubeEvents,
  getKubeEvent,
  getLogBuckets,
  getLogBucketLogs,
  getCanCreateProject,
<<<<<<< HEAD
=======
  provisionDatabase,
  getDatabases,
>>>>>>> 49888561
};<|MERGE_RESOLUTION|>--- conflicted
+++ resolved
@@ -1334,8 +1334,6 @@
   () => "/api/can_create_project"
 );
 
-<<<<<<< HEAD
-=======
 const provisionDatabase = baseApi<
   {
     cluster_id: number;
@@ -1366,7 +1364,6 @@
     `/api/projects/${project_id}/clusters/${cluster_id}/databases`
 );
 
->>>>>>> 49888561
 // Bundle export to allow default api import (api.<method> is more readable)
 export default {
   checkAuth,
@@ -1500,9 +1497,6 @@
   getLogBuckets,
   getLogBucketLogs,
   getCanCreateProject,
-<<<<<<< HEAD
-=======
   provisionDatabase,
   getDatabases,
->>>>>>> 49888561
 };