--- conflicted
+++ resolved
@@ -1171,8 +1171,6 @@
     `/api/projects/${project_id}/clusters/${cluster_id}/kube_events/${kube_event_id}`
 );
 
-<<<<<<< HEAD
-=======
 const getLogBuckets = baseApi<
   {},
   { project_id: number; cluster_id: number; kube_event_id: number }
@@ -1191,7 +1189,6 @@
     `/api/projects/${project_id}/clusters/${cluster_id}/kube_events/${kube_event_id}/logs`
 );
 
->>>>>>> 706c5579
 // Bundle export to allow default api import (api.<method> is more readable)
 export default {
   checkAuth,
@@ -1313,9 +1310,6 @@
   installPorterAgent,
   getKubeEvents,
   getKubeEvent,
-<<<<<<< HEAD
-=======
   getLogBuckets,
   getLogBucketLogs,
->>>>>>> 706c5579
 };