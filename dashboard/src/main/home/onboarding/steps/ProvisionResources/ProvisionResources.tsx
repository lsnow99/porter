import Helper from "components/form-components/Helper";
import SaveButton from "components/SaveButton";
import TitleSection from "components/TitleSection";
import React, { useState } from "react";
import { useParams } from "react-router";
import styled from "styled-components";
import ProviderSelector, {
  provisionerOptions,
  provisionerOptionsWithExternal,
} from "../../components/ProviderSelector";

import FormFlowWrapper from "./forms/FormFlow";
import ConnectExternalCluster from "./forms/_ConnectExternalCluster";
import backArrow from "assets/back_arrow.png";
import { StatusPage } from "./forms/StatusPage";
import { useSnapshot } from "valtio";
import { OFState } from "../../state";
import { provisionResourcesTracks } from "shared/anayltics";
<<<<<<< HEAD
=======
import DocsHelper from "components/DocsHelper";
>>>>>>> ebb10a71

type Props = {};

const ProvisionResources: React.FC<Props> = () => {
  const snap = useSnapshot(OFState);
  const { step } = useParams<{ step: any }>();
  const [infraStatus, setInfraStatus] = useState<{
    hasError: boolean;
    description?: string;
  }>(null);

  const shouldProvisionRegistry = !!snap.StateHandler.connected_registry?.skip;
  const provider = snap.StateHandler.provision_resources?.provider;
  const project = snap.StateHandler.project;
  const enableGoBack =
    snap.StepHandler.canGoBack && !snap.StepHandler.isSubFlow;

  const handleContinue = (data?: any) => {
    OFState.actions.nextStep("continue", data);
  };

  const handleGoBack = (data?: any) => {
    OFState.actions.nextStep("go_back", data);
  };

  const handleSelectProvider = (provider: string) => {
    if (provider !== "external") {
      provisionResourcesTracks.trackProvisionIntent({ provider });
      OFState.actions.nextStep("continue", provider);
      return;
    }
    provisionResourcesTracks.trackConnectExternalClusterIntent();
    OFState.actions.nextStep("skip");
  };

  const renderSaveButton = () => {
    if (typeof infraStatus?.hasError !== "boolean") {
      return;
    }

    if (infraStatus && !infraStatus.hasError) {
      return (
        <>
          <Br height="15px" />
          <SaveButton
            text="Continue"
            disabled={false}
            onClick={() => handleContinue()}
            makeFlush={true}
            clearPosition={true}
            statusPosition="right"
            saveText=""
          />
        </>
      );
    } else if (infraStatus) {
      return (
        <>
          <Br height="15px" />
          <SaveButton
            text="Resolve Errors"
            status={
              infraStatus?.description ||
              "Encountered errors while provisioning."
            }
            disabled={false}
            onClick={() => handleGoBack(infraStatus.description)}
            makeFlush={true}
            clearPosition={true}
            statusPosition="right"
            saveText=""
          />
        </>
      );
    }
  };

  const getFilterOpts = (): string[] => {
    switch (provider) {
      case "aws":
        return ["eks", "ecr"];
      case "gcp":
        return ["gke", "gcr"];
      case "do":
        return ["doks", "docr"];
    }

    return [];
  };

  const Content = () => {
    switch (step) {
      case "credentials":
      case "settings":
        return <FormFlowWrapper currentStep={step} />;
      case "status":
        return (
          <>
            <StatusPage
              project_id={project?.id}
              filter={getFilterOpts()}
              setInfraStatus={setInfraStatus}
            />
            <Br />
            <Helper>Note: Provisioning can take up to 15 minutes.</Helper>
            {renderSaveButton()}
          </>
        );
      case "connect_own_cluster":
        return (
          <ConnectExternalCluster
            nextStep={handleContinue}
            project={project}
            goBack={handleGoBack}
          />
        );
      default:
        return (
          <ProviderSelector
            selectProvider={handleSelectProvider}
            options={
              shouldProvisionRegistry
                ? provisionerOptions
                : provisionerOptionsWithExternal
            }
          />
        );
    }
  };

  return (
    <div>
      {enableGoBack && (
        <BackButton
          onClick={() => {
            handleGoBack();
          }}
        >
          <BackButtonImg src={backArrow} />
        </BackButton>
      )}
      <TitleSection>Getting Started</TitleSection>
      <Subtitle>
        Step 3 of 3 - Provision resources
        <DocsHelper
          tooltipText="Porter provisions and manages the underlying infrastructure in your own cloud. It is not necessary to know about the provisioned resources to use Porter."
          link={
            "https://docs.porter.run/getting-started/provisioning-infrastructure#faq"
          }
        />
      </Subtitle>
      <Helper>
        Porter automatically creates a cluster and registry in your cloud to run
        applications.
      </Helper>
      {Content()}
    </div>
  );
};

export default ProvisionResources;

const Br = styled.div<{ height?: string }>`
  width: 100%;
  height: ${(props) => props.height || "1px"};
  margin-top: -3px;
`;

const Subtitle = styled.div`
  font-size: 16px;
  font-weight: 500;
  margin-top: 16px;
  display: flex;
`;

const NextStep = styled(SaveButton)`
  margin-top: 24px;
`;

const BackButton = styled.div`
  margin-bottom: 24px;
  display: flex;
  width: 36px;
  cursor: pointer;
  height: 36px;
  align-items: center;
  justify-content: center;
  border: 1px solid #ffffff55;
  border-radius: 100px;
  background: #ffffff11;

  :hover {
    background: #ffffff22;
    > img {
      opacity: 1;
    }
  }
`;

const BackButtonImg = styled.img`
  width: 16px;
  opacity: 0.75;
`;<|MERGE_RESOLUTION|>--- conflicted
+++ resolved
@@ -16,10 +16,7 @@
 import { useSnapshot } from "valtio";
 import { OFState } from "../../state";
 import { provisionResourcesTracks } from "shared/anayltics";
-<<<<<<< HEAD
-=======
 import DocsHelper from "components/DocsHelper";
->>>>>>> ebb10a71
 
 type Props = {};
 
