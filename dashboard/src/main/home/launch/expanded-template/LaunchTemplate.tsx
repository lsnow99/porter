import React, { Component } from "react";
import styled from "styled-components";
import randomWords from "random-words";
import _ from "lodash";
import { Context } from "shared/Context";
import api from "shared/api";
import close from "assets/close.png";
import { RouteComponentProps, withRouter } from "react-router";

import {
  ActionConfigType,
  ChoiceType,
  ClusterType,
  StorageType,
} from "shared/types";
import Selector from "components/Selector";
import ImageSelector from "components/image-selector/ImageSelector";
import TabRegion from "components/TabRegion";
import InputRow from "components/values-form/InputRow";
import SaveButton from "components/SaveButton";
import ActionConfEditor from "components/repo-selector/ActionConfEditor";
import ValuesWrapper from "components/values-form/ValuesWrapper";
import ValuesForm from "components/values-form/ValuesForm";
import RadioSelector from "components/RadioSelector";
import { isAlphanumeric } from "shared/common";

type PropsType = RouteComponentProps & {
  currentTemplate: any;
  hideLaunch: () => void;
  values: any;
  form: any;
  hideBackButton?: boolean;
};

type StateType = {
  currentView: string;
  clusterOptions: { label: string; value: string }[];
  clusterMap: { [clusterId: string]: ClusterType };
  saveValuesStatus: string | null;
  selectedNamespace: string;
  selectedCluster: string;
  selectedImageUrl: string | null;
  sourceType: string;
  selectedTag: string | null;
  templateName: string;
  tabOptions: ChoiceType[];
  currentTab: string | null;
  tabContents: any;
  namespaceOptions: { label: string; value: string }[];
  actionConfig: ActionConfigType;
  branch: string;
  repoType: string;
  dockerfilePath: string | null;
  folderPath: string | null;
  selectedRegistry: any | null;
  env: any;
};

const defaultActionConfig: ActionConfigType = {
  git_repo: "",
  image_repo_uri: "",
  git_repo_id: 0,
};

class LaunchTemplate extends Component<PropsType, StateType> {
  state = {
    currentView: "repo",
    clusterOptions: [] as { label: string; value: string }[],
    clusterMap: {} as { [clusterId: string]: ClusterType },
    saveValuesStatus: "" as string | null,
    selectedCluster: this.context.currentCluster.name,
    selectedNamespace: "default",
    selectedImageUrl: "" as string | null,
    sourceType: "",
    templateName: "",
    selectedTag: "" as string | null,
    tabOptions: [] as ChoiceType[],
    currentTab: null as string | null,
    tabContents: [] as any,
    namespaceOptions: [] as { label: string; value: string }[],
    actionConfig: { ...defaultActionConfig },
    branch: "",
    repoType: "",
    dockerfilePath: null as string | null,
    folderPath: null as string | null,
    selectedRegistry: null as any | null,
    env: {},
  };

  createGHAction = (chartName: string, chartNamespace: string) => {
    let { currentProject, currentCluster } = this.context;
    let { actionConfig } = this.state;
    api
      .createGHAction(
        "<token>",
        {
          git_repo: actionConfig.git_repo,
          registry_id: this.state.selectedRegistry.id,
          dockerfile_path: this.state.dockerfilePath,
          folder_path: this.state.folderPath,
          image_repo_uri: `${this.state.selectedRegistry.url}/${chartName}-${chartNamespace}`,
          git_repo_id: actionConfig.git_repo_id,
          env: this.state.env,
        },
        {
          project_id: currentProject.id,
          CLUSTER_ID: currentCluster.id,
          RELEASE_NAME: chartName,
          RELEASE_NAMESPACE: chartNamespace,
        }
      )
      .then((res) => console.log(res.data))
      .catch(console.log);
  };

  onSubmitAddon = (wildcard?: any) => {
    let { currentCluster, currentProject, setCurrentError } = this.context;
    let name =
      this.state.templateName || randomWords({ exactly: 3, join: "-" });
    this.setState({ saveValuesStatus: "loading" });

    let values = {};
    for (let key in wildcard) {
      _.set(values, key, wildcard[key]);
    }

    api
      .deployTemplate(
        "<token>",
        {
          templateName: this.props.currentTemplate.name,
          storage: StorageType.Secret,
          formValues: values,
          namespace: this.state.selectedNamespace,
          name,
        },
        {
          id: currentProject.id,
          cluster_id: currentCluster.id,
          name: this.props.currentTemplate.name.toLowerCase().trim(),
          version: "latest",
        }
      )
      .then((_) => {
        // this.props.setCurrentView('cluster-dashboard');
        this.setState({ saveValuesStatus: "successful" }, () => {
          // redirect to dashboard
          setTimeout(() => {
            this.props.history.push("cluster-dashboard");
<<<<<<< HEAD
          }, 1000);
        });
        /*
        posthog.capture("Deployed template", {
          name: this.props.currentTemplate.name,
          namespace: this.state.selectedNamespace,
          values: values,
=======
          }, 500);
          window.analytics.track("Deployed Add-on", {
            name: this.props.currentTemplate.name,
            namespace: this.state.selectedNamespace,
            values: values,
          });
>>>>>>> 7c3f5ae2
        });
        */
      })
      .catch((err) => {
        this.setState({ saveValuesStatus: "error" });
        setCurrentError(err.response.data.errors[0]);
<<<<<<< HEAD
        /*
        posthog.capture("Failed to deploy template", {
=======
        window.analytics.track("Failed to Deploy Add-on", {
>>>>>>> 7c3f5ae2
          name: this.props.currentTemplate.name,
          namespace: this.state.selectedNamespace,
          values: values,
          error: err,
        });
        */
      });
  };

  onSubmit = (rawValues: any) => {
    let { currentCluster, currentProject } = this.context;
    let name =
      this.state.templateName || randomWords({ exactly: 3, join: "-" });
    this.setState({ saveValuesStatus: "loading" });

    // Convert dotted keys to nested objects
    let values = {};
    for (let key in rawValues) {
      _.set(values, key, rawValues[key]);
    }

    let imageUrl = this.state.selectedImageUrl;
    let tag = this.state.selectedTag;

    if (this.state.selectedImageUrl.includes(":")) {
      let splits = this.state.selectedImageUrl.split(":");
      imageUrl = splits[0];
      tag = splits[1];
    } else if (!tag) {
      tag = "latest";
    }

    if (this.state.sourceType === "repo") {
      imageUrl = "porterdev/hello-porter";
      tag = "latest";
    }

    let provider;
    switch (currentCluster.service) {
      case "eks":
        provider = "aws";
        break;
      case "gke":
        provider = "gcp";
        break;
      case "doks":
        provider = "digitalocean";
        break;
      default:
        provider = null;
    }

    // don't overwrite for templates that already have a source (i.e. non-Docker templates)
    if (imageUrl && tag) {
      _.set(values, "image.repository", imageUrl);
      _.set(values, "image.tag", tag);
    }

    _.set(values, "ingress.provider", provider);

    api
      .deployTemplate(
        "<token>",
        {
          templateName: this.props.currentTemplate.name,
          imageURL: this.state.selectedImageUrl,
          storage: StorageType.Secret,
          formValues: values,
          namespace: this.state.selectedNamespace,
          name,
        },
        {
          id: currentProject.id,
          cluster_id: currentCluster.id,
          name: this.props.currentTemplate.name.toLowerCase().trim(),
          version: "latest",
        }
      )
      .then((_) => {
        console.log("Deployed template.");
        if (this.state.sourceType === "repo") {
          console.log("Creating GHA");
          this.createGHAction(name, this.state.selectedNamespace);
        }
        // this.props.setCurrentView('cluster-dashboard');
        this.setState({ saveValuesStatus: "successful" }, () => {
          // redirect to dashboard with namespace
          setTimeout(() => {
            this.props.history.push("cluster-dashboard");
          }, 1000);
        });
        /*
        try {
          window.analytics.track("Deployed Application", {
            name: this.props.currentTemplate.name,
            namespace: this.state.selectedNamespace,
            sourceType: this.state.sourceType,
            values: values,
          });
        } catch (error) {
          console.log(error);
        }
        */
      })
      .catch((err) => {
        this.setState({ saveValuesStatus: "error" });
        /*
        try {
          window.analytics.track("Failed to Deploy Application", {
            name: this.props.currentTemplate.name,
            namespace: this.state.selectedNamespace,
            sourceType: this.state.sourceType,
            values: values,
            error: err,
          });
        } catch (error) {
          console.log(error);
        }
        */
      });
  };

  submitIsDisabled = () => {
    let {
      templateName,
      sourceType,
      selectedImageUrl,
      dockerfilePath,
      folderPath,
    } = this.state;

    // Allow if name is invalid
    if (templateName.length > 0 && !isAlphanumeric(templateName)) {
      return true;
    }

    if (this.props.form?.hasSource) {
      // Allow if source type is registry and image URL is specified
      if (sourceType === "registry" && selectedImageUrl) {
        return false;
      }

      // Allow if source type is repo and dockerfile or folder path is set
      if (sourceType === "repo" && (dockerfilePath || folderPath)) {
        return !this.state.selectedRegistry;
      }

      return true;
    } else {
      return false;
    }
  };

  getStatus = () => {
    let {
      selectedRegistry,
      sourceType,
      dockerfilePath,
      folderPath,
    } = this.state;

    if (this.submitIsDisabled()) {
      if (
        sourceType === "repo" &&
        (dockerfilePath || folderPath) &&
        !selectedRegistry
      ) {
        return "A connected container registry is required";
      }
      let { templateName } = this.state;
      if (templateName.length > 0 && !isAlphanumeric(templateName)) {
        return "Template name contains illegal characters";
      }
      return "No application source specified";
    } else {
      return this.state.saveValuesStatus;
    }
  };

  renderTabContents = () => {
    return (
      <ValuesWrapper
        formTabs={this.props.form?.tabs}
        onSubmit={
          this.props.currentTemplate.name === "docker"
            ? this.onSubmit
            : this.onSubmitAddon
        }
        saveValuesStatus={this.getStatus()}
        disabled={this.submitIsDisabled()}
      >
        {(metaState: any, setMetaState: any) => {
          return this.props.form?.tabs.map((tab: any, i: number) => {
            // If tab is current, render
            if (tab.name === this.state.currentTab) {
              return (
                <ValuesForm
                  metaState={metaState}
                  handleEnvChange={(x: any) => this.setState({ env: x })}
                  setMetaState={setMetaState}
                  key={tab.name}
                  sections={tab.sections}
                />
              );
            }
          });
        }}
      </ValuesWrapper>
    );
  };

  componentDidMount() {
    if (this.props.currentTemplate.name !== "docker") {
      this.setState({ saveValuesStatus: "" });
    }
    // Retrieve tab options
    let tabOptions = [] as ChoiceType[];
    this.props.form?.tabs.map((tab: any, i: number) => {
      if (tab.context.type === "helm/values") {
        tabOptions.push({ value: tab.name, label: tab.label });
      }
    });

    this.setState({
      tabOptions,
      currentTab: tabOptions[0] && tabOptions[0]["value"],
    });

    // TODO: query with selected filter once implemented
    let { currentProject, currentCluster } = this.context;
    api.getClusters("<token>", {}, { id: currentProject.id }).then((res) => {
      if (res.data) {
        let clusterOptions: { label: string; value: string }[] = [];
        let clusterMap: { [clusterId: string]: ClusterType } = {};
        res.data.forEach((cluster: ClusterType, i: number) => {
          clusterOptions.push({ label: cluster.name, value: cluster.name });
          clusterMap[cluster.name] = cluster;
        });
        if (res.data.length > 0) {
          this.setState({ clusterOptions, clusterMap });
        }
      }
    });

    this.updateNamespaces(currentCluster.id);
  }

  updateNamespaces = (id: number) => {
    let { currentProject } = this.context;
    api
      .getNamespaces(
        "<token>",
        {
          cluster_id: id,
        },
        { id: currentProject.id }
      )
      .then((res) => {
        if (res.data) {
          let namespaceOptions = res.data.items.map(
            (x: { metadata: { name: string } }) => {
              return { label: x.metadata.name, value: x.metadata.name };
            }
          );
          if (res.data.items.length > 0) {
            this.setState({ namespaceOptions });
          }
        }
      })
      .catch(console.log);
  };

  setSelectedImageUrl = (x: string) => {
    this.setState({ selectedImageUrl: x });
  };

  renderIcon = (icon: string) => {
    if (icon) {
      return <Icon src={icon} />;
    }

    return (
      <Polymer>
        <i className="material-icons">layers</i>
      </Polymer>
    );
  };

  renderSettingsRegion = () => {
    if (this.state.tabOptions.length > 0) {
      return (
        <>
          <Heading>Additional Settings</Heading>
          <Subtitle>
            Configure additional settings for this template. (Optional)
          </Subtitle>
          <TabRegion
            options={this.state.tabOptions}
            currentTab={this.state.currentTab}
            setCurrentTab={(x: string) => this.setState({ currentTab: x })}
          >
            {this.renderTabContents()}
          </TabRegion>
        </>
      );
    } else {
      return (
        <Wrapper>
          <Placeholder>
            To configure this chart through Porter,
            <Link
              target="_blank"
              href="https://docs.getporter.dev/docs/porter-templates"
            >
              refer to our docs
            </Link>
            .
          </Placeholder>
          <SaveButton
            text="Deploy"
            onClick={this.onSubmitAddon}
            status={this.state.saveValuesStatus}
            makeFlush={true}
          />
        </Wrapper>
      );
    }
  };

  // Display if current template uses source (image or repo)
  renderSourceSelectorContent = () => {
    if (this.state.sourceType === "") {
      return (
        <BlockList>
          <Block
            onClick={() => {
              this.setState({ sourceType: "repo" });
            }}
          >
            <BlockIcon src="https://3.bp.blogspot.com/-xhNpNJJyQhk/XIe4GY78RQI/AAAAAAAAItc/ouueFUj2Hqo5dntmnKqEaBJR4KQ4Q2K3ACK4BGAYYCw/s1600/logo%2Bgit%2Bicon.png" />
            <BlockTitle>Git Repository</BlockTitle>
            <BlockDescription>
              Deploy using source from a Git repo.
            </BlockDescription>
          </Block>
          <Block
            onClick={() => {
              this.setState({ sourceType: "registry" });
            }}
          >
            <BlockIcon src="https://cdn4.iconfinder.com/data/icons/logos-and-brands/512/97_Docker_logo_logos-512.png" />
            <BlockTitle>Docker Registry</BlockTitle>
            <BlockDescription>
              Deploy a container from an image registry.
            </BlockDescription>
          </Block>
        </BlockList>
      );
    } else if (this.state.sourceType === "registry") {
      return (
        <StyledSourceBox>
          <CloseButton onClick={() => this.setState({ sourceType: "" })}>
            <CloseButtonImg src={close} />
          </CloseButton>
          <Subtitle>
            Specify the container image you would like to connect to this
            template.
            <Required>*</Required>
          </Subtitle>
          <DarkMatter antiHeight="-4px" />
          <ImageSelector
            selectedTag={this.state.selectedTag}
            selectedImageUrl={this.state.selectedImageUrl}
            setSelectedImageUrl={this.setSelectedImageUrl}
            setSelectedTag={(x: string) => this.setState({ selectedTag: x })}
            forceExpanded={true}
          />
          <br />
        </StyledSourceBox>
      );
    } else if (this.state.repoType === "" && false) {
      return (
        <StyledSourceBox>
          <CloseButton onClick={() => this.setState({ sourceType: "" })}>
            <CloseButtonImg src={close} />
          </CloseButton>
          <Subtitle>
            Are you using an existing Dockerfile from your repo?
            <Required>*</Required>
          </Subtitle>
          <RadioSelector
            options={[
              {
                value: "dockerfile",
                label: "Yes, I am using an existing Dockerfile",
              },
              {
                value: "buildpack",
                label: "No, I am not using an existing Dockerfile",
              },
            ]}
            selected={this.state.repoType}
            setSelected={(x: string) => this.setState({ repoType: x })}
          />
        </StyledSourceBox>
      );
    } else {
      return (
        <StyledSourceBox>
          <CloseButton onClick={() => this.setState({ sourceType: "" })}>
            <CloseButtonImg src={close} />
          </CloseButton>
          <Subtitle>
            Provide a repo folder to use as source.
            <Required>*</Required>
          </Subtitle>
          <DarkMatter antiHeight="-4px" />
          <ActionConfEditor
            actionConfig={this.state.actionConfig}
            branch={this.state.branch}
            setActionConfig={(actionConfig: ActionConfigType) =>
              this.setState({ actionConfig }, () => {
                this.setSelectedImageUrl(
                  this.state.actionConfig.image_repo_uri
                );
              })
            }
            setBranch={(branch: string) => this.setState({ branch })}
            setDockerfilePath={(x: string) =>
              this.setState({ dockerfilePath: x })
            }
            dockerfilePath={this.state.dockerfilePath}
            folderPath={this.state.folderPath}
            setFolderPath={(x: string) => this.setState({ folderPath: x })}
            reset={() => {
              this.setState({
                actionConfig: { ...defaultActionConfig },
                branch: "",
                dockerfilePath: null,
                folderPath: null,
              });
            }}
            setSelectedRegistry={(x: any) => {
              this.setState({ selectedRegistry: x });
            }}
            selectedRegistry={this.state.selectedRegistry}
          />
          <br />
        </StyledSourceBox>
      );
    }
  };

  renderSourceSelector = () => {
    return (
      <>
        <Heading>Deployment Method</Heading>
        <Subtitle>
          Choose the deployment method you would like to use for this
          application.
          <Required>*</Required>
        </Subtitle>
        {this.renderSourceSelectorContent()}
      </>
    );
  };

  render() {
    let { name, icon } = this.props.currentTemplate;
    let { currentTemplate } = this.props;

    return (
      <StyledLaunchTemplate>
        {name !== "docker" && (
          <HeaderSection>
            <i className="material-icons" onClick={this.props.hideLaunch}>
              keyboard_backspace
            </i>
            {icon
              ? this.renderIcon(icon)
              : this.renderIcon(currentTemplate.icon)}
            <Title>{name}</Title>
          </HeaderSection>
        )}
        <DarkMatter antiHeight="-13px" />
        <Heading isAtTop={true}>Name</Heading>
        <Subtitle>
          Randomly generated if left blank.
          <Warning
            highlight={
              !isAlphanumeric(this.state.templateName) &&
              this.state.templateName !== ""
            }
          >
            Lowercase letters, numbers, and "-" only.
          </Warning>
        </Subtitle>
        <DarkMatter antiHeight="-29px" />
        <InputRow
          type="text"
          value={this.state.templateName}
          setValue={(x: string) => this.setState({ templateName: x })}
          placeholder="ex: doctor-scientist"
          width="100%"
        />

        {this.props.form?.hasSource && this.renderSourceSelector()}

        <Heading>Destination</Heading>
        <Subtitle>
          Specify the cluster and namespace you would like to deploy your
          application to.
        </Subtitle>
        <ClusterSection>
          <ClusterLabel>
            <i className="material-icons">device_hub</i>Cluster
          </ClusterLabel>
          <Selector
            activeValue={this.state.selectedCluster}
            setActiveValue={(cluster: string) => {
              this.context.setCurrentCluster(this.state.clusterMap[cluster]);
              this.updateNamespaces(this.state.clusterMap[cluster].id);
              console.log(this.state.clusterMap[cluster]);
              this.setState({ selectedCluster: cluster });
            }}
            options={this.state.clusterOptions}
            width="250px"
            dropdownWidth="335px"
            closeOverlay={true}
          />
          <NamespaceLabel>
            <i className="material-icons">view_list</i>Namespace
          </NamespaceLabel>
          <Selector
            key={"namespace"}
            activeValue={this.state.selectedNamespace}
            setActiveValue={(namespace: string) =>
              this.setState({ selectedNamespace: namespace })
            }
            options={this.state.namespaceOptions}
            width="250px"
            dropdownWidth="335px"
            closeOverlay={true}
          />
        </ClusterSection>
        {this.renderSettingsRegion()}
      </StyledLaunchTemplate>
    );
  }
}

LaunchTemplate.contextType = Context;
export default withRouter(LaunchTemplate);

const CloseButton = styled.div`
  position: absolute;
  display: block;
  width: 40px;
  height: 40px;
  padding: 13px 0 12px 0;
  z-index: 1;
  text-align: center;
  border-radius: 50%;
  right: 15px;
  top: 12px;
  cursor: pointer;
  :hover {
    background-color: #ffffff11;
  }
`;

const CloseButtonImg = styled.img`
  width: 14px;
  margin: 0 auto;
`;

const BlockIcon = styled.img<{ bw?: boolean }>`
  height: 38px;
  padding: 2px;
  margin-top: 30px;
  margin-bottom: 15px;
  filter: ${(props) => (props.bw ? "grayscale(1)" : "")};
`;

const BlockDescription = styled.div`
  margin-bottom: 12px;
  color: #ffffff66;
  text-align: center;
  font-weight: default;
  font-size: 13px;
  padding: 0px 25px;
  height: 2.4em;
  font-size: 12px;
  display: -webkit-box;
  overflow: hidden;
  -webkit-line-clamp: 2;
  -webkit-box-orient: vertical;
`;

const BlockTitle = styled.div`
  margin-bottom: 12px;
  width: 80%;
  text-align: center;
  font-size: 14px;
  white-space: nowrap;
  overflow: hidden;
  text-overflow: ellipsis;
`;

const Block = styled.div<{ disabled?: boolean }>`
  align-items: center;
  user-select: none;
  border-radius: 5px;
  display: flex;
  font-size: 13px;
  overflow: hidden;
  font-weight: 500;
  padding: 3px 0px 12px;
  flex-direction: column;
  align-item: center;
  justify-content: space-between;
  height: 170px;
  cursor: ${(props) => (props.disabled ? "" : "pointer")};
  color: #ffffff;
  position: relative;
  background: #26282f;
  box-shadow: 0 3px 5px 0px #00000022;
  :hover {
    background: ${(props) => (props.disabled ? "" : "#ffffff11")};
  }

  animation: fadeIn 0.3s 0s;
  @keyframes fadeIn {
    from {
      opacity: 0;
    }
    to {
      opacity: 1;
    }
  }
`;

const BlockList = styled.div`
  overflow: visible;
  margin-top: 6px;
  margin-bottom: 27px;
  display: grid;
  grid-column-gap: 25px;
  grid-row-gap: 25px;
  grid-template-columns: repeat(auto-fit, minmax(200px, 1fr));
`;

const Title = styled.div`
  font-size: 24px;
  font-weight: 600;
  font-family: "Work Sans", sans-serif;
  margin-left: 10px;
  border-radius: 2px;
  color: #ffffff;
`;

const HeaderSection = styled.div`
  display: flex;
  align-items: center;

  > i {
    cursor: pointer;
    font-size 24px;
    color: #969Fbbaa;
    padding: 3px;
    border-radius: 100px;
    :hover {
      background: #ffffff11;
    }
  }
`;

const Heading = styled.div<{ isAtTop?: boolean }>`
  color: white;
  font-weight: 500;
  font-size: 16px;
  margin-bottom: 5px;
  margin-top: ${(props) => (props.isAtTop ? "10px" : "30px")};
  display: flex;
  align-items: center;
`;

const Warning = styled.span<{ highlight: boolean; makeFlush?: boolean }>`
  color: ${(props) => (props.highlight ? "#f5cb42" : "")};
  margin-left: ${(props) => (props.makeFlush ? "" : "5px")};
`;

const Required = styled.div`
  margin-left: 8px;
  color: #fc4976;
  dislay: inline-block;
`;

const Link = styled.a`
  margin-left: 5px;
`;

const Wrapper = styled.div`
  width: 100%;
  position: relative;
  padding-top: 20px;
  padding-bottom: 70px;
`;

const Placeholder = styled.div`
  width: 100%;
  height: 200px;
  background: #ffffff11;
  border: 1px solid #ffffff44;
  border-radius: 5px;
  color: #aaaabb;
  font-size: 13px;
  display: flex;
  align-items: center;
  justify-content: center;
`;

const DarkMatter = styled.div<{ antiHeight?: string }>`
  width: 100%;
  margin-top: ${(props) => props.antiHeight || "-15px"};
`;

const Subtitle = styled.div`
  padding: 11px 0px 16px;
  font-family: "Work Sans", sans-serif;
  font-size: 13px;
  color: #aaaabb;
  line-height: 1.6em;
  display: flex;
  align-items: center;
`;

const ClusterLabel = styled.div`
  margin-right: 10px;
  display: flex;
  align-items: center;
  > i {
    font-size: 16px;
    margin-right: 6px;
  }
`;

const NamespaceLabel = styled.div`
  margin-left: 15px;
  margin-right: 10px;
  display: flex;
  align-items: center;
  > i {
    font-size: 16px;
    margin-right: 6px;
  }
`;

const Icon = styled.img`
  width: 21px;
  margin-right: 10px;
`;

const Polymer = styled.div`
  margin-bottom: -3px;

  > i {
    color: ${(props) => props.theme.containerIcon};
    font-size: 18px;
    margin-right: 10px;
  }
`;

const Template = styled.div`
  display: flex;
  align-items: center;
  margin-right: 13px;
`;

const ClusterSection = styled.div`
  display: flex;
  align-items: center;
  color: #ffffff;
  font-family: "Work Sans", sans-serif;
  font-size: 14px;
  margin-top: 2px;
  font-weight: 500;
  margin-bottom: 32px;

  > i {
    font-size: 25px;
    color: #ffffff44;
    margin-right: 13px;
  }
`;

const Flex = styled.div`
  display: flex;
  align-items: center;

  > i {
    cursor: pointer;
    font-size 24px;
    color: #969Fbbaa;
    padding: 3px;
    border-radius: 100px;
    :hover {
      background: #ffffff11;
    }
  }
`;

const StyledLaunchTemplate = styled.div`
  width: 100%;
  padding-bottom: 150px;
`;

const Highlight = styled.div`
  color: #8590ff;
  text-decoration: underline;
  margin-left: 5px;
  cursor: pointer;
  padding-right: ${(props: { padRight?: boolean }) =>
    props.padRight ? "5px" : ""};
`;

const StyledSourceBox = styled.div`
  width: 100%;
  height: 100%;
  background: #ffffff11;
  color: #ffffff;
  padding: 14px 35px 20px;
  position: relative;
  border-radius: 5px;
  font-size: 13px;
  margin-top: 6px;
  overflow: auto;
  margin-bottom: 25px;
`;<|MERGE_RESOLUTION|>--- conflicted
+++ resolved
@@ -147,40 +147,23 @@
           // redirect to dashboard
           setTimeout(() => {
             this.props.history.push("cluster-dashboard");
-<<<<<<< HEAD
-          }, 1000);
-        });
-        /*
-        posthog.capture("Deployed template", {
-          name: this.props.currentTemplate.name,
-          namespace: this.state.selectedNamespace,
-          values: values,
-=======
           }, 500);
           window.analytics.track("Deployed Add-on", {
             name: this.props.currentTemplate.name,
             namespace: this.state.selectedNamespace,
             values: values,
           });
->>>>>>> 7c3f5ae2
         });
-        */
       })
       .catch((err) => {
         this.setState({ saveValuesStatus: "error" });
         setCurrentError(err.response.data.errors[0]);
-<<<<<<< HEAD
-        /*
-        posthog.capture("Failed to deploy template", {
-=======
         window.analytics.track("Failed to Deploy Add-on", {
->>>>>>> 7c3f5ae2
           name: this.props.currentTemplate.name,
           namespace: this.state.selectedNamespace,
           values: values,
           error: err,
         });
-        */
       });
   };
 
