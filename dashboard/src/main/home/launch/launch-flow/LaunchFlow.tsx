--- conflicted
+++ resolved
@@ -67,60 +67,14 @@
     }
   };
 
-<<<<<<< HEAD
-  createGHAction = (chartName: string, chartNamespace: string) => {
-    let { currentProject, currentCluster, setCurrentError } = this.context;
-    let {
-      actionConfig,
-      branch,
-      selectedRegistry,
-      dockerfilePath,
-      folderPath,
-    } = this.state;
-    let imageRepoUri = `${selectedRegistry.url}/${chartName}-${chartNamespace}`;
-=======
   const getFullActionConfig = (): FullActionConfigType => {
     let imageRepoUri = `${selectedRegistry.url}/${templateName}-${selectedNamespace}`;
->>>>>>> 9c095d5c
 
     // DockerHub registry integration is per repo
     if (selectedRegistry.service === "dockerhub") {
       imageRepoUri = selectedRegistry.url;
     }
 
-<<<<<<< HEAD
-    api
-      .createGHAction(
-        "<token>",
-        {
-          git_repo: actionConfig.git_repo,
-          git_branch: branch,
-          registry_id: selectedRegistry.id,
-          dockerfile_path: dockerfilePath,
-          folder_path: folderPath,
-          image_repo_uri: imageRepoUri,
-          git_repo_id: actionConfig.git_repo_id,
-        },
-        {
-          project_id: currentProject.id,
-          CLUSTER_ID: currentCluster.id,
-          RELEASE_NAME: chartName,
-          RELEASE_NAMESPACE: chartNamespace,
-        }
-      )
-      .then((res) => console.log(""))
-      .catch((err) => {
-        let parsedErr =
-          err?.response?.data?.errors && err.response.data.errors[0];
-        err = parsedErr || err.message || JSON.stringify(err);
-
-        this.setState({
-          saveValuesStatus: `Could not create GitHub Action: ${err}`,
-        });
-
-        setCurrentError(err);
-      });
-=======
     return {
       git_repo: actionConfig.git_repo,
       branch: branch,
@@ -131,7 +85,6 @@
       git_repo_id: actionConfig.git_repo_id,
       should_create_workflow: shouldCreateWorkflow,
     };
->>>>>>> 9c095d5c
   };
 
   const handleSubmitAddon = (wildcard?: any) => {
@@ -313,24 +266,6 @@
         }
       )
       .then((res: any) => {
-<<<<<<< HEAD
-        if (sourceType === "repo") {
-          this.createGHAction(name, selectedNamespace);
-        }
-        // this.props.setCurrentView('cluster-dashboard');
-        this.setState({ saveValuesStatus: "successful" }, () => {
-          // redirect to dashboard with namespace
-          setTimeout(() => {
-            let dst =
-              this.props.currentTemplate.name === "job"
-                ? "/jobs"
-                : "/applications";
-            pushFiltered(this.props, dst, ["project_id"], {
-              cluster: currentCluster.name,
-            });
-          }, 1000);
-        });
-=======
         // props.setCurrentView('cluster-dashboard');
         setSaveValuesStatus("successful");
         // redirect to dashboard with namespace
@@ -341,7 +276,6 @@
             cluster: currentCluster.name,
           });
         }, 1000);
->>>>>>> 9c095d5c
       })
       .catch((err: any) => {
         let parsedErr =
