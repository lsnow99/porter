import React, { Component } from "react";
import styled from "styled-components";

import close from "assets/close.png";
import { isAlphanumeric } from "shared/common";
import api from "shared/api";
import { Context } from "shared/Context";
import { InfraType } from "shared/types";

import SelectRow from "components/values-form/SelectRow";
import InputRow from "components/values-form/InputRow";
import Helper from "components/values-form/Helper";
import Heading from "components/values-form/Heading";
import SaveButton from "components/SaveButton";
import CheckboxList from "components/values-form/CheckboxList";
import { RouteComponentProps, withRouter } from "react-router";

type PropsType = RouteComponentProps & {
  setSelectedProvisioner: (x: string | null) => void;
  handleError: () => void;
  projectName: string;
  infras: InfraType[];
};

type StateType = {
  awsRegion: string;
  awsAccessId: string;
  awsSecretKey: string;
  selectedInfras: { value: string; label: string }[];
  buttonStatus: string;
};

const provisionOptions = [
  { value: "ecr", label: "Elastic Container Registry (ECR)" },
  { value: "eks", label: "Elastic Kubernetes Service (EKS)" },
];

const regionOptions = [
  { value: "us-east-1", label: "US East (N. Virginia) us-east-1" },
  { value: "us-east-2", label: "US East (Ohio) us-east-2" },
  { value: "us-west-1", label: "US West (N. California) us-west-1" },
  { value: "us-west-2", label: "US West (Oregon) us-west-2" },
  { value: "af-south-1", label: "Africa (Cape Town) af-south-1" },
  { value: "ap-east-1", label: "Asia Pacific (Hong Kong)ap-east-1" },
  { value: "ap-south-1", label: "Asia Pacific (Mumbai) ap-south-1" },
  { value: "ap-northeast-2", label: "Asia Pacific (Seoul) ap-northeast-2" },
  { value: "ap-southeast-1", label: "Asia Pacific (Singapore) ap-southeast-1" },
  { value: "ap-southeast-2", label: "Asia Pacific (Sydney) ap-southeast-2" },
  { value: "ap-northeast-1", label: "Asia Pacific (Tokyo) ap-northeast-1" },
  { value: "ca-central-1", label: "Canada (Central) ca-central-1" },
  { value: "eu-central-1", label: "Europe (Frankfurt) eu-central-1" },
  { value: "eu-west-1", label: "Europe (Ireland) eu-west-1" },
  { value: "eu-west-2", label: "Europe (London) eu-west-2" },
  { value: "eu-south-1", label: "Europe (Milan) eu-south-1" },
  { value: "eu-west-3", label: "Europe (Paris) eu-west-3" },
  { value: "eu-north-1", label: "Europe (Stockholm) eu-north-1" },
  { value: "me-south-1", label: "Middle East (Bahrain) me-south-1" },
  { value: "sa-east-1", label: "South America (São Paulo) sa-east-1" },
];

// TODO: Consolidate across forms w/ HOC
class AWSFormSection extends Component<PropsType, StateType> {
  state = {
    awsRegion: "us-east-1",
    awsAccessId: "",
    awsSecretKey: "",
    selectedInfras: [...provisionOptions],
    buttonStatus: "",
  };

  componentDidMount = () => {
    let { infras } = this.props;
    let { selectedInfras } = this.state;

    if (infras) {
      // From the dashboard, only uncheck and disable if "creating" or "created"
      let filtered = selectedInfras;
      infras.forEach((infra: InfraType, i: number) => {
        let { kind, status } = infra;
        if (status === "creating" || status === "created") {
          filtered = filtered.filter((item: any) => {
            return item.value !== kind;
          });
        }
      });
      this.setState({ selectedInfras: filtered });
    }
  };

  checkFormDisabled = () => {
    let { awsRegion, awsAccessId, awsSecretKey, selectedInfras } = this.state;
    let { projectName } = this.props;
    if (projectName || projectName === "") {
      return (
        !isAlphanumeric(projectName) ||
        !(awsAccessId !== "" && awsSecretKey !== "" && awsRegion !== "") ||
        selectedInfras.length === 0
      );
    } else {
      return (
        !(awsAccessId !== "" && awsSecretKey !== "" && awsRegion !== "") ||
        selectedInfras.length === 0
      );
    }
  };

  // Step 1: Create a project
  createProject = (callback?: any) => {
    console.log("Creating project");
    let { projectName, handleError } = this.props;
    let { user, setProjects, setCurrentProject, currentProject } = this.context;

    api.createProject(
      "<token>",
      { name: projectName },
      {},
      (err: any, res: any) => {
        if (err) {
          console.log(err);
          handleError();
          return;
        } else {
          let proj = res.data;

          // Need to set project list for dropdown
          // TODO: consolidate into ProjectSection (case on exists in list on set)
          api.getProjects(
            "<token>",
            {},
            {
              id: user.userId,
            },
            (err: any, res: any) => {
              if (err) {
                console.log(err);
                handleError();
                return;
              }
              setProjects(res.data);
              setCurrentProject(proj, () => {
                callback && callback();
              });
            }
          );
        }
      }
    );
  };

  provisionECR = (callback?: any) => {
    console.log("Provisioning ECR");
    let { awsAccessId, awsSecretKey, awsRegion } = this.state;
    let { currentProject } = this.context;
    let { handleError } = this.props;

    api.createAWSIntegration(
      "<token>",
      {
        aws_region: awsRegion,
        aws_access_key_id: awsAccessId,
        aws_secret_access_key: awsSecretKey,
      },
      { id: currentProject.id },
      (err: any, res: any) => {
        if (err) {
          console.log(err);
          handleError();
          return;
        }

        api.provisionECR(
          "<token>",
          {
            aws_integration_id: res.data.id,
            ecr_name: `${currentProject.name}-registry`,
          },
          { id: currentProject.id },
          (err: any, res: any) => {
            if (err) {
              console.log(err);
              handleError();
              return;
            }
            callback && callback();
          }
        );
      }
    );
  };

  provisionEKS = () => {
    console.log("Provisioning EKS");
    let { handleError } = this.props;
    let { awsAccessId, awsSecretKey, awsRegion } = this.state;
    let { currentProject } = this.context;

    let clusterName = `${currentProject.name}-cluster`;
    api.createAWSIntegration(
      "<token>",
      {
        aws_region: awsRegion,
        aws_access_key_id: awsAccessId,
        aws_secret_access_key: awsSecretKey,
        aws_cluster_id: clusterName,
      },
      { id: currentProject.id },
      (err: any, res: any) => {
        if (err) {
          console.log(err);
          handleError();
          return;
        }
<<<<<<< HEAD
        api.provisionEKS(
          "<token>",
          {
            aws_integration_id: res.data.id,
            eks_name: clusterName,
          },
          { id: currentProject.id },
          (err: any, eks: any) => {
            if (err) {
              console.log(err);
              handleError();
              return;
            }
            this.props.history.push("provisioner");
          }
        );
      }
    );
  };
=======
        this.props.history.push("dashboard?tab=provisioner");
      })
    })
  }
>>>>>>> 5b9415e3

  // TODO: handle generically (with > 2 steps)
  onCreateAWS = () => {
    let { projectName } = this.props;
    let { selectedInfras } = this.state;

    if (!projectName) {
      if (selectedInfras.length === 2) {
        // Case: project exists, provision ECR + EKS
        this.provisionECR(this.provisionEKS);
      } else if (selectedInfras[0].value === "ecr") {
        // Case: project exists, only provision ECR
        this.provisionECR(() => this.props.history.push("dashboard?tab=provisioner"));
      } else {
        // Case: project exists, only provision EKS
        this.provisionEKS();
      }
    } else {
      if (selectedInfras.length === 2) {
        // Case: project DNE, provision ECR + EKS
        this.createProject(() => this.provisionECR(this.provisionEKS));
      } else if (selectedInfras[0].value === "ecr") {
        // Case: project DNE, only provision ECR
<<<<<<< HEAD
        this.createProject(() =>
          this.provisionECR(() => {
            this.props.history.push("provisioner");
          })
        );
=======
        this.createProject(() => this.provisionECR(() => {
          this.props.history.push("dashboard?tab=provisioner");
        }));
>>>>>>> 5b9415e3
      } else {
        // Case: project DNE, only provision EKS
        this.createProject(this.provisionEKS);
      }
    }
  };

  render() {
    let { setSelectedProvisioner } = this.props;
    let { awsRegion, awsAccessId, awsSecretKey, selectedInfras } = this.state;

    return (
      <StyledAWSFormSection>
        <FormSection>
          <CloseButton onClick={() => setSelectedProvisioner(null)}>
            <CloseButtonImg src={close} />
          </CloseButton>
          <Heading isAtTop={true}>
            AWS Credentials
            <GuideButton
              href="https://docs.getporter.dev/docs/getting-started-with-porter-on-aws"
              target="_blank"
            >
              <i className="material-icons-outlined">help</i>
              Guide
            </GuideButton>
          </Heading>
          <SelectRow
            options={regionOptions}
            width="100%"
            value={awsRegion}
            dropdownMaxHeight="240px"
            setActiveValue={(x: string) => this.setState({ awsRegion: x })}
            label="📍 AWS Region"
          />
          <InputRow
            type="text"
            value={awsAccessId}
            setValue={(x: string) => this.setState({ awsAccessId: x })}
            label="👤 AWS Access ID"
            placeholder="ex: AKIAIOSFODNN7EXAMPLE"
            width="100%"
            isRequired={true}
          />
          <InputRow
            type="password"
            value={awsSecretKey}
            setValue={(x: string) => this.setState({ awsSecretKey: x })}
            label="🔒 AWS Secret Key"
            placeholder="○ ○ ○ ○ ○ ○ ○ ○ ○"
            width="100%"
            isRequired={true}
          />
          <Br />
          <Heading>AWS Resources</Heading>
          <Helper>Porter will provision the following AWS resources</Helper>
          <CheckboxList
            options={provisionOptions}
            selected={selectedInfras}
            setSelected={(x: { value: string; label: string }[]) => {
              this.setState({ selectedInfras: x });
            }}
          />
        </FormSection>
        {this.props.children ? this.props.children : <Padding />}
        <SaveButton
          text="Submit"
          disabled={this.checkFormDisabled()}
          onClick={this.onCreateAWS}
          makeFlush={true}
          helper="Note: Provisioning can take up to 15 minutes"
        />
      </StyledAWSFormSection>
    );
  }
}

AWSFormSection.contextType = Context;

export default withRouter(AWSFormSection);

const Padding = styled.div`
  height: 15px;
`;

const Br = styled.div`
  width: 100%;
  height: 2px;
`;

const StyledAWSFormSection = styled.div`
  position: relative;
  padding-bottom: 35px;
`;

const FormSection = styled.div`
  background: #ffffff11;
  margin-top: 25px;
  background: #26282f;
  border-radius: 5px;
  margin-bottom: 25px;
  padding: 25px;
  padding-bottom: 16px;
  font-size: 13px;
  animation: fadeIn 0.3s 0s;
  position: relative;
`;

const CloseButton = styled.div`
  position: absolute;
  display: block;
  width: 40px;
  height: 40px;
  padding: 13px 0 12px 0;
  z-index: 1;
  text-align: center;
  border-radius: 50%;
  right: 15px;
  top: 12px;
  cursor: pointer;
  :hover {
    background-color: #ffffff11;
  }
`;

const GuideButton = styled.a`
  display: flex;
  align-items: center;
  margin-left: 20px;
  color: #aaaabb;
  font-size: 13px;
  margin-bottom: -1px;
  border: 1px solid #aaaabb;
  padding: 5px 10px;
  padding-left: 6px;
  border-radius: 5px;
  cursor: pointer;
  :hover {
    background: #ffffff11;
    color: #ffffff;
    border: 1px solid #ffffff;

    > i {
      color: #ffffff;
    }
  }

  > i {
    color: #aaaabb;
    font-size: 16px;
    margin-right: 6px;
  }
`;

const CloseButtonImg = styled.img`
  width: 14px;
  margin: 0 auto;
`;<|MERGE_RESOLUTION|>--- conflicted
+++ resolved
@@ -210,7 +210,6 @@
           handleError();
           return;
         }
-<<<<<<< HEAD
         api.provisionEKS(
           "<token>",
           {
@@ -224,18 +223,12 @@
               handleError();
               return;
             }
-            this.props.history.push("provisioner");
+            this.props.history.push("dashboard?tab=provisioner");
           }
         );
       }
     );
   };
-=======
-        this.props.history.push("dashboard?tab=provisioner");
-      })
-    })
-  }
->>>>>>> 5b9415e3
 
   // TODO: handle generically (with > 2 steps)
   onCreateAWS = () => {
@@ -259,17 +252,9 @@
         this.createProject(() => this.provisionECR(this.provisionEKS));
       } else if (selectedInfras[0].value === "ecr") {
         // Case: project DNE, only provision ECR
-<<<<<<< HEAD
-        this.createProject(() =>
-          this.provisionECR(() => {
-            this.props.history.push("provisioner");
-          })
-        );
-=======
         this.createProject(() => this.provisionECR(() => {
           this.props.history.push("dashboard?tab=provisioner");
         }));
->>>>>>> 5b9415e3
       } else {
         // Case: project DNE, only provision EKS
         this.createProject(this.provisionEKS);
