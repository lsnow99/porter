--- conflicted
+++ resolved
@@ -1,4 +1,3 @@
-<<<<<<< HEAD
 import React, { Component } from "react";
 import styled from "styled-components";
 import monojob from "assets/monojob.png";
@@ -22,9 +21,8 @@
 import ExpandedChartWrapper from "./expanded-chart/ExpandedChartWrapper";
 import { RouteComponentProps, withRouter } from "react-router";
 
-import { Routes as DashboardRoutes } from "./dashboard/Routes";
-
 import api from "shared/api";
+import { Dashboard } from "./dashboard/Dashboard";
 
 type PropsType = RouteComponentProps & {
   currentCluster: ClusterType;
@@ -209,7 +207,7 @@
           {this.renderContents()}
         </Route>
         <Route path={["/cluster-dashboard"]}>
-          <DashboardRoutes />
+          <Dashboard />
         </Route>
       </Switch>
     );
@@ -405,412 +403,4 @@
   width: 468px;
   display: flex;
   justify-content: space-between;
-`;
-=======
-import React, { Component } from "react";
-import styled from "styled-components";
-import monojob from "assets/monojob.png";
-import monoweb from "assets/monoweb.png";
-import { Switch, Route } from "react-router-dom";
-
-import { Context } from "shared/Context";
-import { ChartType, ClusterType } from "shared/types";
-import {
-  getQueryParam,
-  PorterUrl,
-  pushFiltered,
-  pushQueryParams,
-} from "shared/routing";
-
-import ChartList from "./chart/ChartList";
-import EnvGroupDashboard from "./env-groups/EnvGroupDashboard";
-import NamespaceSelector from "./NamespaceSelector";
-import SortSelector from "./SortSelector";
-import ExpandedChart from "./expanded-chart/ExpandedChart";
-import ExpandedChartWrapper from "./expanded-chart/ExpandedChartWrapper";
-import { RouteComponentProps, withRouter } from "react-router";
-
-import api from "shared/api";
-import { Dashboard } from "./dashboard/Dashboard";
-
-type PropsType = RouteComponentProps & {
-  currentCluster: ClusterType;
-  setSidebar: (x: boolean) => void;
-  currentView: PorterUrl;
-};
-
-type StateType = {
-  namespace: string;
-  sortType: string;
-  currentChart: ChartType | null;
-  isMetricsInstalled: boolean;
-};
-
-// TODO: should try to maintain single source of truth b/w router and context/state (ex: namespace -> being managed in parallel right now so highly inextensible and routing is fragile)
-class ClusterDashboard extends Component<PropsType, StateType> {
-  state = {
-    namespace: null as string,
-    sortType: localStorage.getItem("SortType")
-      ? localStorage.getItem("SortType")
-      : "Newest",
-    currentChart: null as ChartType | null,
-    isMetricsInstalled: false,
-  };
-
-  componentDidMount() {
-    let { currentCluster, currentProject } = this.context;
-    let params = this.props.match.params as any;
-    let pathClusterName = params.cluster;
-    // Don't add cluster as query param if present in path
-    if (!pathClusterName) {
-      pushQueryParams(this.props, { cluster: currentCluster.name });
-    }
-    api
-      .getPrometheusIsInstalled(
-        "<token>",
-        {
-          cluster_id: currentCluster.id,
-        },
-        {
-          id: currentProject.id,
-        }
-      )
-      .then((res) => {
-        this.setState({ isMetricsInstalled: true });
-      })
-      .catch(() => {
-        this.setState({ isMetricsInstalled: false });
-      });
-  }
-
-  componentDidUpdate(prevProps: PropsType) {
-    // Reset namespace filter and close expanded chart on cluster change
-    if (prevProps.currentCluster !== this.props.currentCluster) {
-      this.setState(
-        {
-          namespace: "default",
-          sortType: localStorage.getItem("SortType")
-            ? localStorage.getItem("SortType")
-            : "Newest",
-          currentChart: null,
-        },
-        () => pushQueryParams(this.props, { namespace: "default" })
-      );
-    }
-
-    if (prevProps.currentView !== this.props.currentView) {
-      let params = this.props.match.params as any;
-      let currentNamespace = params.namespace;
-      if (!currentNamespace) {
-        currentNamespace = getQueryParam(this.props, "namespace");
-      }
-      this.setState(
-        {
-          sortType: "Newest",
-          currentChart: null,
-          namespace: currentNamespace || "default",
-        },
-        () =>
-          pushQueryParams(this.props, {
-            namespace:
-              this.state.namespace === null ? "default" : this.state.namespace,
-          })
-      );
-    }
-  }
-
-  renderDashboardIcon = () => {
-    if (this.props.currentView === "jobs") {
-      return <Img src={monojob} />;
-    } else {
-      return <Img src={monoweb} />;
-    }
-  };
-
-  getDescription = (currentView: string): string => {
-    if (currentView === "jobs") {
-      return "Scripts and tasks that run once or on a repeating interval.";
-    } else {
-      return "Continuously running web services, workers, and add-ons.";
-    }
-  };
-
-  renderBody = () => {
-    let { currentCluster, currentView } = this.props;
-    return (
-      <>
-        <ControlRow>
-          <Button
-            onClick={() => pushFiltered(this.props, "/launch", ["project_id"])}
-          >
-            <i className="material-icons">add</i> Launch Template
-          </Button>
-          <SortFilterWrapper>
-            <SortSelector
-              setSortType={(sortType) => this.setState({ sortType })}
-              sortType={this.state.sortType}
-            />
-            <NamespaceSelector
-              setNamespace={(namespace) =>
-                this.setState({ namespace }, () => {
-                  pushQueryParams(this.props, {
-                    namespace: this.state.namespace || "ALL",
-                  });
-                })
-              }
-              namespace={this.state.namespace}
-            />
-          </SortFilterWrapper>
-        </ControlRow>
-
-        <ChartList
-          currentView={currentView}
-          currentCluster={currentCluster}
-          namespace={this.state.namespace}
-          sortType={this.state.sortType}
-        />
-      </>
-    );
-  };
-
-  renderContents = () => {
-    let { currentCluster, setSidebar, currentView } = this.props;
-    if (currentView === "env-groups") {
-      return <EnvGroupDashboard currentCluster={this.props.currentCluster} />;
-    }
-
-    return (
-      <>
-        <TitleSection>
-          {this.renderDashboardIcon()}
-          <Title>{currentView}</Title>
-        </TitleSection>
-
-        <InfoSection>
-          <TopRow>
-            <InfoLabel>
-              <i className="material-icons">info</i> Info
-            </InfoLabel>
-          </TopRow>
-          <Description>{this.getDescription(currentView)}</Description>
-        </InfoSection>
-
-        <LineBreak />
-
-        {this.renderBody()}
-      </>
-    );
-  };
-
-  render() {
-    let { setSidebar } = this.props;
-    return (
-      <Switch>
-        <Route path="/:baseRoute/:clusterName+/:namespace/:chartName">
-          <ExpandedChartWrapper
-            setSidebar={setSidebar}
-            isMetricsInstalled={this.state.isMetricsInstalled}
-          />
-        </Route>
-        <Route path={["/jobs", "/applications", "/env-groups"]}>
-          {this.renderContents()}
-        </Route>
-        <Route path={["/cluster-dashboard"]}>
-          <Dashboard />
-        </Route>
-      </Switch>
-    );
-  }
-}
-
-ClusterDashboard.contextType = Context;
-
-export default withRouter(ClusterDashboard);
-
-const ControlRow = styled.div`
-  display: flex;
-  justify-content: space-between;
-  align-items: center;
-  margin-bottom: 35px;
-  padding-left: 0px;
-`;
-
-const TopRow = styled.div`
-  display: flex;
-  align-items: center;
-`;
-
-const Description = styled.div`
-  color: #aaaabb;
-  margin-top: 13px;
-  margin-left: 2px;
-  font-size: 13px;
-`;
-
-const InfoLabel = styled.div`
-  width: 72px;
-  height: 20px;
-  display: flex;
-  align-items: center;
-  color: #7a838f;
-  font-size: 13px;
-  > i {
-    color: #8b949f;
-    font-size: 18px;
-    margin-right: 5px;
-  }
-`;
-
-const InfoSection = styled.div`
-  margin-top: 20px;
-  font-family: "Work Sans", sans-serif;
-  margin-left: 0px;
-  margin-bottom: 35px;
-`;
-
-const Button = styled.div`
-  display: flex;
-  flex-direction: row;
-  align-items: center;
-  justify-content: space-between;
-  font-size: 13px;
-  cursor: pointer;
-  font-family: "Work Sans", sans-serif;
-  border-radius: 20px;
-  color: white;
-  height: 35px;
-  padding: 0px 8px;
-  padding-bottom: 1px;
-  margin-right: 10px;
-  font-weight: 500;
-  padding-right: 15px;
-  overflow: hidden;
-  white-space: nowrap;
-  text-overflow: ellipsis;
-  box-shadow: 0 5px 8px 0px #00000010;
-  cursor: ${(props: { disabled?: boolean }) =>
-    props.disabled ? "not-allowed" : "pointer"};
-
-  background: ${(props: { disabled?: boolean }) =>
-    props.disabled ? "#aaaabbee" : "#616FEEcc"};
-  :hover {
-    background: ${(props: { disabled?: boolean }) =>
-      props.disabled ? "" : "#505edddd"};
-  }
-
-  > i {
-    color: white;
-    width: 18px;
-    height: 18px;
-    font-weight: 600;
-    font-size: 12px;
-    border-radius: 20px;
-    display: flex;
-    align-items: center;
-    margin-right: 5px;
-    justify-content: center;
-  }
-`;
-
-const ButtonAlt = styled(Button)`
-  min-width: 150px;
-  max-width: 150px;
-  background: #7a838fdd;
-
-  :hover {
-    background: #69727eee;
-  }
-`;
-
-const LineBreak = styled.div`
-  width: calc(100% - 0px);
-  height: 2px;
-  background: #ffffff20;
-  margin: 10px 0px 35px;
-`;
-
-const Overlay = styled.div`
-  height: 100%;
-  width: 100%;
-  position: absolute;
-  background: #00000028;
-  top: 0;
-  left: 0;
-  border-radius: 5px;
-  display: flex;
-  align-items: center;
-  justify-content: center;
-  font-size: 24px;
-  font-weight: 500;
-  font-family: "Work Sans", sans-serif;
-  color: white;
-`;
-
-const DashboardImage = styled.img`
-  height: 45px;
-  width: 45px;
-  border-radius: 5px;
-`;
-
-const DashboardIcon = styled.div`
-  position: relative;
-  height: 45px;
-  min-width: 45px;
-  width: 45px;
-  border-radius: 5px;
-  display: flex;
-  align-items: center;
-  justify-content: center;
-  background: #676c7c;
-  border: 2px solid #8e94aa;
-
-  > i {
-    font-size: 22px;
-  }
-`;
-
-const Img = styled.img`
-  width: 30px;
-`;
-
-const Title = styled.div`
-  font-size: 20px;
-  font-weight: 500;
-  font-family: "Work Sans", sans-serif;
-  margin-left: 18px;
-  color: #ffffff;
-  white-space: nowrap;
-  overflow: hidden;
-  text-overflow: ellipsis;
-  text-transform: capitalize;
-`;
-
-const TitleSection = styled.div`
-  height: 80px;
-  margin-top: 10px;
-  margin-bottom: 10px;
-  display: flex;
-  flex-direction: row;
-  align-items: center;
-  padding-left: 0px;
-
-  > i {
-    margin-left: 10px;
-    cursor: pointer;
-    font-size 18px;
-    color: #858FAAaa;
-    padding: 5px;
-    border-radius: 100px;
-    :hover {
-      background: #ffffff11;
-    }
-    margin-bottom: -3px;
-  }
-`;
-
-const SortFilterWrapper = styled.div`
-  width: 468px;
-  display: flex;
-  justify-content: space-between;
-`;
->>>>>>> 58a4ccb1
+`;