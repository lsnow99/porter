import React, { useContext, useEffect, useMemo, useState } from "react";
import styled from "styled-components";
import _ from "lodash";

import { Context } from "shared/Context";
import api from "shared/api";
import {
  ChartType,
  ClusterType,
  JobStatusType,
  JobStatusWithTimeType,
  StorageType,
} from "shared/types";
import { PorterUrl } from "shared/routing";

import Chart from "./Chart";
import Loading from "components/Loading";
import { useWebsockets } from "shared/hooks/useWebsockets";

type Props = {
  currentCluster: ClusterType;
  lastRunStatus?: JobStatusType | null | "all";
  namespace: string;
  // TODO Convert to enum
  sortType: string;
  currentView: PorterUrl;
  disableBottomPadding?: boolean;
};

interface JobStatusWithTimeAndVersion extends JobStatusWithTimeType {
  resource_version: number;
}

const ChartList: React.FunctionComponent<Props> = ({
  lastRunStatus,
  namespace,
  sortType,
  currentView,
  disableBottomPadding,
}) => {
  const {
    newWebsocket,
    openWebsocket,
    closeWebsocket,
    closeAllWebsockets,
  } = useWebsockets();
  const [charts, setCharts] = useState<ChartType[]>([]);
  const [controllers, setControllers] = useState<
    Record<string, Record<string, any>>
  >({});
  const [jobStatus, setJobStatus] = useState<
    Record<string, JobStatusWithTimeAndVersion>
  >({});
  const [isLoading, setIsLoading] = useState(false);
  const [isError, setIsError] = useState(false);

  const context = useContext(Context);

  const getChartKey = (name: string, namespace: string) =>
    `${namespace}-${name}`;

  const updateCharts = async () => {
    try {
      const { currentCluster, currentProject } = context;
      setIsLoading(true);
      const res = await api.getCharts(
        "<token>",
        {
          limit: 50,
          skip: 0,
          byDate: false,
          statusFilter: [
            "deployed",
            "uninstalled",
            "pending",
            "pending-install",
            "pending-upgrade",
            "pending-rollback",
            "failed",
          ],
        },
        {
          id: currentProject.id,
          cluster_id: currentCluster.id,
          namespace: namespace,
        }
      );
      const charts = res.data || [];
      setIsError(false);
      return charts;
    } catch (error) {
      console.log(error);
      context.setCurrentError(JSON.stringify(error));
      setIsError(true);
    }
  };

  const setupHelmReleasesWebsocket = (
    websocketID: string,
    namespace: string
  ) => {
    let apiPath = `/api/projects/${context.currentProject.id}/clusters/${context.currentCluster.id}/helm_release`;

    if (namespace) {
      apiPath += `?namespace=${namespace}`;
    }

    const wsConfig = {
      onopen: () => {
        console.log(`connected to websocket: ${websocketID}`);
      },
      onmessage: (evt: MessageEvent) => {
        let event = JSON.parse(evt.data);
        const newChart: ChartType = event.Object;
        const isSameChart = (chart: ChartType) =>
          getChartKey(chart.name, chart.namespace) ===
          getChartKey(newChart.name, newChart.namespace);
        setCharts((currentCharts) => {
          const tmpCharts = Array.isArray(currentCharts)
            ? [...currentCharts]
            : [];
          switch (event.event_type) {
            case "ADD":
              if (tmpCharts.find(isSameChart)) {
                return tmpCharts;
              }
              return tmpCharts.concat(newChart);
            case "UPDATE":
              return tmpCharts.map((chart) => {
                if (isSameChart(chart) && newChart.version >= chart.version) {
                  return newChart;
                }
                return chart;
              });
            case "DELETE":
<<<<<<< HEAD
              return tmpCharts.filter((chart) => !isSameChart(chart));
=======
              return currentCharts?.filter((chart) => !isSameChart(chart));
>>>>>>> 021b5642
            default:
              return tmpCharts;
          }
        });
      },

      onclose: () => {
        console.log(`closing websocket: ${websocketID}`);
      },

      onerror: (err: ErrorEvent) => {
        console.log(err);
        closeWebsocket(websocketID);
      },
    };

    newWebsocket(websocketID, apiPath, wsConfig);
    openWebsocket(websocketID);
  };

  const setupControllerWebsocket = (kind: string) => {
    let { currentCluster, currentProject } = context;
    const apiPath = `/api/projects/${currentProject.id}/clusters/${currentCluster.id}/${kind}/status`;

    const wsConfig = {
      onopen: () => {
        console.log(`connected to websocket: ${kind}`);
      },
      onmessage: (evt: MessageEvent) => {
        let event = JSON.parse(evt.data);
        let object = event?.Object;

        if (!object?.metadata?.kind) {
          return;
        }

        object.metadata.kind = event.Kind;

        setControllers((oldControllers) => ({
          ...oldControllers,
          [object.metadata.uid]: object,
        }));
      },
      onclose: () => {
        console.log(`closing websocket: ${kind}`);
      },
      onerror: (err: ErrorEvent) => {
        console.log(err);
        closeWebsocket(kind);
      },
    };

    newWebsocket(kind, apiPath, wsConfig);

    openWebsocket(kind);
  };

  const setupControllerWebsockets = (controllers: string[]) => {
    controllers.map((kind) => setupControllerWebsocket(kind));
  };

  const setupJobWebsocket = (websocketID: string) => {
    const kind = "job";
    let { currentCluster, currentProject } = context;
    const apiPath = `/api/projects/${currentProject.id}/clusters/${currentCluster.id}/${kind}/status`;

    const wsConfig = {
      onopen: () => {
        console.log(`connected to websocket: ${websocketID}`);
      },
      onmessage: (evt: MessageEvent) => {
        let event = JSON.parse(evt.data);

        if (event.event_type === "DELETE") {
          return;
        }

        let object = event.Object;

        if (_.get(object.metadata, ["annotations", "helm.sh/hook"])) {
          return;
        }

        setJobStatus((currentStatus) => {
          let nextStatus: JobStatusType = null;
          for (const status of Object.values(JobStatusType)) {
            if (_.get(object.status, status, 0) > 0) {
              nextStatus = status;
              break;
            }
          }

          const chartName =
            object.metadata.labels["app.kubernetes.io/instance"];
          const chartNamespace = object.metadata.namespace;
          const key = getChartKey(chartName, chartNamespace);

          const existingValue: JobStatusWithTimeAndVersion = _.get(
            currentStatus,
            key,
            null
          );
          const newValue: JobStatusWithTimeAndVersion = {
            status: nextStatus,
            start_time: object.status.startTime,
            resource_version: object.metadata.resourceVersion,
          };

          if (
            !existingValue ||
            Number(newValue.resource_version) >
              Number(existingValue.resource_version)
          ) {
            return {
              ...currentStatus,
              [key]: newValue,
            };
          }

          return currentStatus;
        });
      },
      onclose: () => {
        console.log(`closing websocket: ${websocketID}`);
      },
      onerror: (err: ErrorEvent) => {
        console.log(err);
        closeWebsocket(websocketID);
      },
    };

    newWebsocket(websocketID, apiPath, wsConfig);

    openWebsocket(websocketID);
  };

  // Setup basic websockets on start
  useEffect(() => {
    const controllers = [
      "deployment",
      "statefulset",
      "daemonset",
      "replicaset",
    ];
    setupControllerWebsockets(controllers);

    const jobWebsocketID = "job";
    setupJobWebsocket(jobWebsocketID);

    return () => {
      controllers.map((controller) => closeWebsocket(controller));
      closeWebsocket(jobWebsocketID);
    };
  }, []);

  useEffect(() => {
    const websocketID = "helm_releases";

    setupHelmReleasesWebsocket(websocketID, namespace);

    return () => {
      closeWebsocket(websocketID);
    };
  }, [namespace]);

  useEffect(() => {
    let isSubscribed = true;

    if (namespace || namespace === "") {
      updateCharts().then((charts) => {
        if (isSubscribed) {
          setCharts(charts);
          setIsLoading(false);
        }
      });
    }
    return () => {
      isSubscribed = false;
    };
  }, [namespace, currentView]);

  const filteredCharts = useMemo(() => {
    if (!Array.isArray(charts)) {
      return [];
    }

    const result = charts
      .filter((chart: ChartType) => {
        return (
          (currentView == "jobs" && chart.chart.metadata.name == "job") ||
          ((currentView == "applications" ||
            currentView == "cluster-dashboard") &&
            chart.chart.metadata.name != "job")
        );
      })
      .filter((chart: ChartType) => {
        if (currentView !== "jobs") {
          return true;
        }
        if (lastRunStatus === null || lastRunStatus === "all") {
          return true;
        }
        const status: JobStatusWithTimeAndVersion = _.get(
          jobStatus,
          getChartKey(chart.name, chart.namespace),
          { status: null } as any
        );
        return status.status === lastRunStatus;
      });

    if (sortType == "Newest") {
      result.sort((a: any, b: any) =>
        Date.parse(a.info.last_deployed) > Date.parse(b.info.last_deployed)
          ? -1
          : 1
      );
    } else if (sortType == "Oldest") {
      result.sort((a: any, b: any) =>
        Date.parse(a.info.last_deployed) > Date.parse(b.info.last_deployed)
          ? 1
          : -1
      );
    } else if (sortType == "Alphabetical") {
      result.sort((a: any, b: any) => (a.name > b.name ? 1 : -1));
    }

    return result;
  }, [charts, sortType, jobStatus, lastRunStatus]);

  const renderChartList = () => {
    if (isLoading || (!namespace && namespace !== "")) {
      return (
        <LoadingWrapper>
          <Loading />
        </LoadingWrapper>
      );
    } else if (isError) {
      return (
        <Placeholder>
          <i className="material-icons">error</i> Error connecting to cluster.
        </Placeholder>
      );
    } else if (filteredCharts?.length === 0) {
      return (
        <Placeholder>
          <i className="material-icons">category</i> No
          {currentView === "jobs" ? ` jobs` : ` charts`} found with the given
          filters.
        </Placeholder>
      );
    }

    return filteredCharts?.map((chart: ChartType, i: number) => {
      return (
        <Chart
          key={getChartKey(chart.name, chart.namespace)}
          chart={chart}
          controllers={controllers || {}}
          jobStatus={_.get(
            jobStatus,
            getChartKey(chart.name, chart.namespace),
            null
          )}
        />
      );
    });
  };

  return (
    <StyledChartList disableBottomPadding={disableBottomPadding}>
      {renderChartList()}
    </StyledChartList>
  );
};

export default ChartList;

const Placeholder = styled.div`
  width: 100%;
  display: flex;
  justify-content: center;
  align-items: center;
  color: #ffffff44;
  background: #26282f;
  border-radius: 5px;
  height: 370px;
  display: flex;
  align-items: center;
  justify-content: center;
  color: #ffffff44;
  font-size: 13px;

  > i {
    font-size: 16px;
    margin-right: 12px;
  }
`;

const LoadingWrapper = styled.div`
  padding-top: 100px;
`;

const StyledChartList = styled.div`
  padding-bottom: ${(props: { disableBottomPadding: boolean }) => {
    if (props.disableBottomPadding) {
      return "unset";
    }

    return "105px";
  }};
`;<|MERGE_RESOLUTION|>--- conflicted
+++ resolved
@@ -133,11 +133,7 @@
                 return chart;
               });
             case "DELETE":
-<<<<<<< HEAD
               return tmpCharts.filter((chart) => !isSameChart(chart));
-=======
-              return currentCharts?.filter((chart) => !isSameChart(chart));
->>>>>>> 021b5642
             default:
               return tmpCharts;
           }
