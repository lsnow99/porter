--- conflicted
+++ resolved
@@ -37,17 +37,10 @@
           key={i}
           selected={(this.state.selectedPod == pod)}
           onClick={() => {
-<<<<<<< HEAD
           this.setState({selectedPod: pod})
           }
         }>
           {pod.name}
-=======
-            this.setState({ selectedPod: pod })
-          }}
-        >
-          {pod}
->>>>>>> bac92354
         </Tab>
       );
     });
@@ -81,7 +74,6 @@
     }, {
       id: currentProject.id
     }, (err: any, res: any) => {
-<<<<<<< HEAD
       if (err) {
         console.log(err)
         setCurrenterror(JSON.stringify(err))
@@ -95,11 +87,6 @@
       })
       this.setState({ pods , selectedPod: pods[0]})
     })
-=======
-      // console.log("SELECTORS", selectors)
-      this.setState({ pods: res.data, selectedPod: res.data[0] })
-    });
->>>>>>> bac92354
   }
 
   render() {
