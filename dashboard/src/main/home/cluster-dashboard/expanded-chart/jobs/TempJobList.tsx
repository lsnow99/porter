import React, { useContext, useState } from "react";
import styled from "styled-components";

import { PorterFormContext } from "components/porter-form/PorterFormContextProvider";
import JobList from "./JobList";
import SaveButton from "components/SaveButton";

interface Props {
  isAuthorized: any;
  saveValuesStatus: string;
  setJobs: any;
  jobs: any;
  handleSaveValues: any;
  expandJob: any;
}

/**
 * Temporary functional component for allowing job rerun button to consume
 * form context (until ExpandedJobChart is migrated to FC)
 */
const TempJobList: React.FC<Props> = (props) => {
  const { getSubmitValues } = useContext(PorterFormContext);
  const [searchInput, setSearchInput] = useState("");

  let saveButton = (
    <ButtonWrapper>
      <SaveButton
        onClick={() => {
          props.handleSaveValues(getSubmitValues(), true);
        }}
        status={props.saveValuesStatus}
        makeFlush={true}
        clearPosition={true}
        rounded={true}
        statusPosition="right"
      >
        <i className="material-icons">play_arrow</i> Run Job
      </SaveButton>
    </ButtonWrapper>
  );

  if (!props.isAuthorized("job", "", ["get", "update", "create"])) {
    saveButton = null;
  }

  return (
    <>
      {saveButton}
<<<<<<< HEAD
      <JobList jobs={props.jobs} setJobs={props.setJobs} expandJob={props.expandJob} />
=======
      <JobList
        jobs={props.jobs}
        setJobs={props.setJobs}
        expandJob={props.expandJob}
      />
>>>>>>> ebb10a71
    </>
  );
};

export default TempJobList;

const ButtonWrapper = styled.div`
  margin: 5px 0 35px;
`;<|MERGE_RESOLUTION|>--- conflicted
+++ resolved
@@ -46,15 +46,11 @@
   return (
     <>
       {saveButton}
-<<<<<<< HEAD
-      <JobList jobs={props.jobs} setJobs={props.setJobs} expandJob={props.expandJob} />
-=======
       <JobList
         jobs={props.jobs}
         setJobs={props.setJobs}
         expandJob={props.expandJob}
       />
->>>>>>> ebb10a71
     </>
   );
 };
