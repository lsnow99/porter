import React, { Component } from "react";
import styled from "styled-components";
import yaml from "js-yaml";
import close from "assets/close.png";
import _ from "lodash";
import loading from "assets/loading.gif";

import { ChartType, StorageType, ClusterType } from "shared/types";
import { Context } from "shared/Context";
import api from "shared/api";

import SaveButton from "components/SaveButton";
import ConfirmOverlay from "components/ConfirmOverlay";
import Loading from "components/Loading";
import TabRegion from "components/TabRegion";
import JobList from "./jobs/JobList";
import SettingsSection from "./SettingsSection";
import FormWrapper from "components/values-form/FormWrapper";
import { PlaceHolder } from "brace";

type PropsType = {
  namespace: string;
  currentChart: ChartType;
  currentCluster: ClusterType;
  closeChart: () => void;
  setSidebar: (x: boolean) => void;
};

type StateType = {
  currentChart: ChartType;
  imageIsPlaceholder: boolean;
  newestImage: string;
  loading: boolean;
  jobs: any[];
  tabOptions: any[];
  tabContents: any;
  currentTab: string | null;
  websockets: Record<string, any>;
  showDeleteOverlay: boolean;
  deleting: boolean;
  saveValuesStatus: string | null;
  formData: any;
  valuesToOverride: any;
};

export default class ExpandedJobChart extends Component<PropsType, StateType> {
  state = {
    currentChart: this.props.currentChart,
    imageIsPlaceholder: false,
    newestImage: null as string,
    loading: true,
    jobs: [] as any[],
    tabOptions: [] as any[],
    tabContents: [] as any,
    currentTab: null as string | null,
    websockets: {} as Record<string, any>,
    showDeleteOverlay: false,
    deleting: false,
    saveValuesStatus: null as string | null,
    formData: {} as any,
    valuesToOverride: {} as any,
  };

  // Retrieve full chart data (includes form and values)
  getChartData = (chart: ChartType) => {
    let { currentProject } = this.context;
    let { currentCluster, currentChart } = this.props;

    this.setState({ loading: true });
    api
      .getChart(
        "<token>",
        {
          namespace: currentChart.namespace,
          cluster_id: currentCluster.id,
          storage: StorageType.Secret,
        },
        {
          name: chart.name,
          revision: chart.version,
          id: currentProject.id,
        }
      )
      .then((res) => {
        let image = res.data?.config?.image?.repository;
        if (
          (image === "porterdev/hello-porter-job" ||
            image === "public.ecr.aws/o1j4x7p4/hello-porter-job") &&
          !this.state.newestImage
        ) {
          this.setState(
            {
              currentChart: res.data,
              loading: false,
              imageIsPlaceholder: true,
              newestImage: image,
            },
            () => {
              this.updateTabs();
            }
          );
        } else {
          this.setState(
            { currentChart: res.data, loading: false, newestImage: image },
            () => {
              this.updateTabs();
            }
          );
        }
      })
      .catch(console.log);
  };

  refreshChart = () => this.getChartData(this.state.currentChart);

  mergeNewJob = (newJob: any) => {
    let jobs = this.state.jobs;
    let exists = false;
    jobs.forEach((job: any, i: number, self: any[]) => {
      if (
        job.metadata?.name == newJob.metadata?.name &&
        job.metadata?.namespace == newJob.metadata?.namespace
      ) {
        self[i] = newJob;
        exists = true;
      }
    });

    if (!exists) {
      jobs.push(newJob);
    }

    this.sortJobsAndSave(jobs);
  };

  setupJobWebsocket = (chart: ChartType) => {
    let chartVersion = `${chart.chart.metadata.name}-${chart.chart.metadata.version}`;

    let { currentCluster, currentProject } = this.context;
    let protocol = process.env.NODE_ENV == "production" ? "wss" : "ws";
    let ws = new WebSocket(
      `${protocol}://${process.env.API_SERVER}/api/projects/${currentProject.id}/k8s/job/status?cluster_id=${currentCluster.id}`
    );
    ws.onopen = () => {
      console.log("connected to websocket");
    };

    ws.onmessage = (evt: MessageEvent) => {
      let event = JSON.parse(evt.data);
      let object = event.Object;
      object.metadata.kind = event.Kind;

      // if event type is add or update, merge with existing jobs
      if (event.event_type == "ADD" || event.event_type == "UPDATE") {
        // filter job belonging to chart
        let chartLabel = event.Object?.metadata?.labels["helm.sh/chart"];
        let releaseLabel =
          event.Object?.metadata?.labels["meta.helm.sh/release-name"];

        if (
          chartLabel &&
          releaseLabel &&
          chartLabel == chartVersion &&
          releaseLabel == chart.name
        ) {
          this.mergeNewJob(event.Object);
        }
      }
    };

    ws.onclose = () => {
      console.log("closing websocket");
    };

    ws.onerror = (err: ErrorEvent) => {
      console.log(err);
      ws.close();
    };

    return ws;
  };

  setupCronJobWebsocket = (chart: ChartType) => {
    let releaseName = chart.name
    let releaseNamespace = chart.namespace

    let { currentCluster, currentProject } = this.context;
    let protocol = process.env.NODE_ENV == "production" ? "wss" : "ws";
    let ws = new WebSocket(
      `${protocol}://${process.env.API_SERVER}/api/projects/${currentProject.id}/k8s/cronjob/status?cluster_id=${currentCluster.id}`
    );
    ws.onopen = () => {
      console.log("connected to websocket");
    };

    ws.onmessage = (evt: MessageEvent) => {
      let event = JSON.parse(evt.data);
      let object = event.Object;
      object.metadata.kind = event.Kind;

      // if imageIsPlaceholder is true, update the newestImage and imageIsPlaceholder fields
      if (
        (event.event_type == "ADD" || event.event_type == "UPDATE") &&
        this.state.imageIsPlaceholder
      ) {
        // filter job belonging to chart
<<<<<<< HEAD
        let relNameAnn = event.Object?.metadata?.annotations["meta.helm.sh/release-name"]
        let relNamespaceAnn = event.Object?.metadata?.annotations["meta.helm.sh/release-namespace"]

=======
        let chartLabel = event.Object?.metadata?.labels["helm.sh/chart"];
        let releaseLabel =
          event.Object?.metadata?.labels["meta.helm.sh/release-name"];
        console.log("filtering job belonging to chart");
>>>>>>> 68f891eb
        if (
          relNameAnn &&
          relNamespaceAnn &&
          releaseName == relNameAnn &&
          releaseNamespace == relNamespaceAnn
        ) {
          console.log("belonged to chart");
          let newestImage =
            event.Object?.spec?.jobTemplate?.spec?.template?.spec?.containers[0]
              ?.image;
          console.log("newest image", newestImage)
          if (
            newestImage &&
            newestImage !== "porterdev/hello-porter-job" &&
            newestImage !== "porterdev/hello-porter-job:latest" &&
            newestImage !== "public.ecr.aws/o1j4x7p4/hello-porter-job" &&
            newestImage !== "public.ecr.aws/o1j4x7p4/hello-porter-job:latest"
          ) {
            console.log("setting image placeholder to false");
            this.setState({ newestImage, imageIsPlaceholder: false });
          }
        }
      }
    };

    ws.onclose = () => {
      console.log("closing websocket");
    };

    ws.onerror = (err: ErrorEvent) => {
      console.log(err);
      ws.close();
    };

    return ws;
  };

  handleSaveValues = (config?: any) => {
    let { currentCluster, setCurrentError, currentProject } = this.context;
    this.setState({ saveValuesStatus: "loading" });

    let conf: string;

    if (!config) {
      let values = {};
      let imageUrl = this.state.newestImage;
      let tag = null;

      if (imageUrl.includes(":")) {
        let splits = imageUrl.split(":");
        imageUrl = splits[0];
        tag = splits[1];
      } else if (!tag) {
        tag = "latest";
      }

      if (imageUrl) {
        _.set(values, "image.repository", imageUrl);
        _.set(values, "image.tag", tag);
      }

      conf = yaml.dump({
        ...this.state.currentChart.config,
        ...values,
      });
    } else {
      // Convert dotted keys to nested objects
      let values = {};

      for (let key in config) {
        _.set(values, key, config[key]);
      }

      let imageUrl = this.state.newestImage;
      let tag = null;

      if (imageUrl.includes(":")) {
        let splits = imageUrl.split(":");
        imageUrl = splits[0];
        tag = splits[1];
      } else if (!tag) {
        tag = "latest";
      }

      if (imageUrl) {
        _.set(values, "image.repository", imageUrl);
        _.set(values, "image.tag", tag);
      }

      // Weave in preexisting values and convert to yaml
      conf = yaml.dump({
        ...(this.state.currentChart.config as Object),
        ...values,
      });
    }

    api
      .upgradeChartValues(
        "<token>",
        {
          namespace: this.state.currentChart.namespace,
          storage: StorageType.Secret,
          values: conf,
        },
        {
          id: currentProject.id,
          name: this.state.currentChart.name,
          cluster_id: currentCluster.id,
        }
      )
      .then((res) => {
        this.setState({ saveValuesStatus: "successful" });
        this.refreshChart();
      })
      .catch((err) => {
        console.log(err);
        this.setState({ saveValuesStatus: "error" });
        setCurrentError(JSON.stringify(err));
      });
  };

  getJobs = async (chart: ChartType) => {
    let { currentCluster, currentProject, setCurrentError } = this.context;

    api
      .getJobs(
        "<token>",
        {
          cluster_id: currentCluster.id,
        },
        {
          id: currentProject.id,
          chart: `${chart.chart.metadata.name}-${chart.chart.metadata.version}`,
          namespace: chart.namespace,
          release_name: chart.name,
        }
      )
      .then((res) => {
        // sort jobs by started timestamp
        this.sortJobsAndSave(res.data);
      })
      .catch((err) => setCurrentError(err));
  };

  sortJobsAndSave = (jobs: any[]) => {
    jobs.sort((job1, job2) => {
      let date1: Date = new Date(job1.status?.startTime);
      let date2: Date = new Date(job2.status?.startTime);

      return date2.getTime() - date1.getTime();
    });
    let newestImage = jobs[0]?.spec?.template?.spec?.containers[0]?.image;
    if (
      newestImage &&
      newestImage !== "porterdev/hello-porter-job" &&
      newestImage !== "porterdev/hello-porter-job:latest" &&
      newestImage !== "public.ecr.aws/o1j4x7p4/hello-porter-job" &&
      newestImage !== "public.ecr.aws/o1j4x7p4/hello-porter-job:latest"
    ) {
      console.log("set to false on sorting")
      this.setState({ jobs, newestImage, imageIsPlaceholder: false });
    } else {
      this.setState({ jobs });
    }
  };

  renderTabContents = (currentTab: string, submitValues?: any) => {
    switch (currentTab) {
      case "jobs":
        if (this.state.imageIsPlaceholder) {
          return (
            <Placeholder>
              <TextWrap>
                <Header>
                  <Spinner src={loading} /> This job is currently being deployed
                </Header>
                Navigate to the "Actions" tab of your GitHub repo to view live
                build logs.
              </TextWrap>
            </Placeholder>
          );
        }
        return (
          <TabWrapper>
            <JobList jobs={this.state.jobs} />
            <SaveButton
              text="Rerun Job"
              onClick={() => this.handleSaveValues(submitValues)}
              status={this.state.saveValuesStatus}
              makeFlush={true}
            />
          </TabWrapper>
        );
      case "settings":
        return (
          <SettingsSection
            currentChart={this.state.currentChart}
            refreshChart={this.refreshChart}
            setShowDeleteOverlay={(x: boolean) =>
              this.setState({ showDeleteOverlay: x })
            }
          />
        );
      default:
    }
  };

  updateTabs() {
    let formData = this.state.currentChart.form;
    if (formData) {
      this.setState({
        formData,
      });
    }
    let tabOptions = [] as any[];

    // Append universal tabs
    tabOptions.push({ label: "Jobs", value: "jobs" });

    if (formData) {
      formData.tabs.map((tab: any, i: number) => {
        tabOptions.push({
          value: tab.name,
          label: tab.label,
          sections: tab.sections,
          context: tab.context,
        });
      });
    }

    tabOptions.push({ label: "Settings", value: "settings" });

    // Filter tabs if previewing an old revision
    this.setState({ tabOptions });
  }

  renderIcon = () => {
    let { currentChart } = this.state;

    if (
      currentChart.chart.metadata.icon &&
      currentChart.chart.metadata.icon !== ""
    ) {
      return <Icon src={currentChart.chart.metadata.icon} />;
    } else {
      return <i className="material-icons">tonality</i>;
    }
  };

  readableDate = (s: string) => {
    let ts = new Date(s);
    let date = ts.toLocaleDateString();
    let time = ts.toLocaleTimeString([], {
      hour: "numeric",
      minute: "2-digit",
    });
    return `${time} on ${date}`;
  };

  componentDidMount() {
    let { currentChart } = this.state;

    window.analytics.track("Opened Chart", {
      chart: currentChart.name,
    });

    this.getChartData(currentChart);
    this.getJobs(currentChart);
    this.setupJobWebsocket(currentChart);
    this.setupCronJobWebsocket(currentChart);
  }

  handleUninstallChart = () => {
    let { currentProject, currentCluster } = this.context;
    let { currentChart } = this.state;
    this.setState({ deleting: true });
    api
      .uninstallTemplate(
        "<token>",
        {},
        {
          namespace: currentChart.namespace,
          storage: StorageType.Secret,
          name: currentChart.name,
          id: currentProject.id,
          cluster_id: currentCluster.id,
        }
      )
      .then((res) => {
        this.setState({ showDeleteOverlay: false });
        this.props.closeChart();
      })
      .catch(console.log);
  };

  renderDeleteOverlay = () => {
    if (this.state.deleting) {
      return (
        <DeleteOverlay>
          <Loading />
        </DeleteOverlay>
      );
    }
  };

  render() {
    let { closeChart } = this.props;
    let { currentChart } = this.state;
    let chart = currentChart;

    return (
      <>
        <CloseOverlay onClick={closeChart} />
        <StyledExpandedChart>
          <ConfirmOverlay
            show={this.state.showDeleteOverlay}
            message={`Are you sure you want to delete ${currentChart.name}?`}
            onYes={this.handleUninstallChart}
            onNo={() => this.setState({ showDeleteOverlay: false })}
          />
          {this.renderDeleteOverlay()}

          <HeaderWrapper>
            <TitleSection>
              <Title>
                <IconWrapper>{this.renderIcon()}</IconWrapper>
                {chart.name}
              </Title>
              <InfoWrapper>
                <LastDeployed>
                  Run {this.state.jobs.length} times <Dot>•</Dot>Last run
                  {" " + this.readableDate(chart.info.last_deployed)}
                </LastDeployed>
              </InfoWrapper>

              <TagWrapper>
                Namespace <NamespaceTag>{chart.namespace}</NamespaceTag>
              </TagWrapper>
            </TitleSection>

            <CloseButton onClick={closeChart}>
              <CloseButtonImg src={close} />
            </CloseButton>
          </HeaderWrapper>

          <BodyWrapper>
            <FormWrapper
              isReadOnly={this.state.imageIsPlaceholder}
              valuesToOverride={this.state.valuesToOverride}
              clearValuesToOverride={() =>
                this.setState({ valuesToOverride: {} })
              }
              formData={this.state.formData}
              tabOptions={this.state.tabOptions}
              isInModal={true}
              renderTabContents={this.renderTabContents}
              tabOptionsOnly={true}
              onSubmit={this.handleSaveValues}
              saveValuesStatus={this.state.saveValuesStatus}
            />
          </BodyWrapper>
        </StyledExpandedChart>
      </>
    );
  }
}

ExpandedJobChart.contextType = Context;

const TextWrap = styled.div``;

const Header = styled.div`
  font-weight: 500;
  color: #aaaabb;
  font-size: 16px;
  margin-bottom: 15px;
`;

const Placeholder = styled.div`
  height: 100%;
  padding: 30px;
  padding-bottom: 70px;
  font-size: 13px;
  color: #ffffff44;
  width: 100%;
  display: flex;
  align-items: center;
  justify-content: center;
`;

const Spinner = styled.img`
  width: 15px;
  height: 15px;
  margin-right: 12px;
  margin-bottom: -2px;
`;

const BodyWrapper = styled.div`
  width: 100%;
  height: 100%;
  overflow: hidden;
`;

const TabWrapper = styled.div`
  height: 100%;
  width: 100%;
  overflow: hidden;
`;

const DeleteOverlay = styled.div`
  position: absolute;
  top: 0px;
  opacity: 100%;
  left: 0px;
  width: 100%;
  height: 100%;
  z-index: 999;
  display: flex;
  padding-bottom: 30px;
  align-items: center;
  justify-content: center;
  font-family: "Work Sans", sans-serif;
  font-size: 18px;
  font-weight: 500;
  color: white;
  flex-direction: column;
  background: rgb(0, 0, 0, 0.73);
  opacity: 0;
  animation: lindEnter 0.2s;
  animation-fill-mode: forwards;

  @keyframes lindEnter {
    from {
      opacity: 0;
    }
    to {
      opacity: 1;
    }
  }
`;

const CloseOverlay = styled.div`
  position: absolute;
  top: 0;
  left: 0;
  width: 100%;
  height: 100%;
  background: #202227;
  animation: fadeIn 0.2s 0s;
  opacity: 0;
  animation-fill-mode: forwards;
  @keyframes fadeIn {
    from {
      opacity: 0;
    }
    to {
      opacity: 1;
    }
  }
`;

const HeaderWrapper = styled.div``;

const Dot = styled.div`
  margin-right: 9px;
  margin-left: 9px;
`;

const InfoWrapper = styled.div`
  display: flex;
  align-items: center;
  margin: 24px 0px 17px 0px;
  height: 20px;
`;

const LastDeployed = styled.div`
  font-size: 13px;
  margin-left: 0;
  margin-top: -1px;
  display: flex;
  align-items: center;
  color: #aaaabb66;
`;

const TagWrapper = styled.div`
  position: absolute;
  right: 0px;
  bottom: 0px;
  height: 20px;
  font-size: 12px;
  display: flex;
  align-items: center;
  justify-content: center;
  color: #ffffff44;
  border: 1px solid #ffffff44;
  border-radius: 3px;
  padding-left: 5px;
  background: #26282e;
`;

const NamespaceTag = styled.div`
  height: 20px;
  margin-left: 6px;
  color: #aaaabb;
  background: #43454a;
  border-radius: 3px;
  font-size: 12px;
  display: flex;
  align-items: center;
  justify-content: center;
  padding: 0px 6px;
  padding-left: 7px;
  border-top-left-radius: 0px;
  border-bottom-left-radius: 0px;
`;

const Icon = styled.img`
  width: 100%;
`;

const IconWrapper = styled.div`
  color: #efefef;
  font-size: 16px;
  height: 20px;
  width: 20px;
  display: flex;
  justify-content: center;
  align-items: center;
  border-radius: 3px;
  margin-right: 12px;

  > i {
    font-size: 20px;
  }
`;

const Title = styled.div`
  font-size: 18px;
  font-weight: 500;
  display: flex;
  align-items: center;
`;

const TitleSection = styled.div`
  width: 100%;
  position: relative;
`;

const CloseButton = styled.div`
  position: absolute;
  display: block;
  width: 40px;
  height: 40px;
  padding: 13px 0 12px 0;
  text-align: center;
  border-radius: 50%;
  right: 15px;
  top: 12px;
  cursor: pointer;
  :hover {
    background-color: #ffffff11;
  }
`;

const CloseButtonImg = styled.img`
  width: 14px;
  margin: 0 auto;
`;

const StyledExpandedChart = styled.div`
  width: calc(100% - 50px);
  height: calc(100% - 50px);
  z-index: 0;
  position: absolute;
  top: 25px;
  left: 25px;
  border-radius: 10px;
  background: #26272f;
  box-shadow: 0 5px 12px 4px #00000033;
  animation: floatIn 0.3s;
  animation-timing-function: ease-out;
  animation-fill-mode: forwards;
  padding: 25px;
  display: flex;
  overflow: hidden;
  flex-direction: column;

  @keyframes floatIn {
    from {
      opacity: 0;
      transform: translateY(30px);
    }
    to {
      opacity: 1;
      transform: translateY(0px);
    }
  }
`;<|MERGE_RESOLUTION|>--- conflicted
+++ resolved
@@ -204,16 +204,9 @@
         this.state.imageIsPlaceholder
       ) {
         // filter job belonging to chart
-<<<<<<< HEAD
         let relNameAnn = event.Object?.metadata?.annotations["meta.helm.sh/release-name"]
         let relNamespaceAnn = event.Object?.metadata?.annotations["meta.helm.sh/release-namespace"]
-
-=======
-        let chartLabel = event.Object?.metadata?.labels["helm.sh/chart"];
-        let releaseLabel =
-          event.Object?.metadata?.labels["meta.helm.sh/release-name"];
-        console.log("filtering job belonging to chart");
->>>>>>> 68f891eb
+        
         if (
           relNameAnn &&
           relNamespaceAnn &&
