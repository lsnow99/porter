--- conflicted
+++ resolved
@@ -172,11 +172,7 @@
       );
     }
 
-<<<<<<< HEAD
-    this.ws.onopen = () => { };
-=======
     this.ws.onopen = () => {};
->>>>>>> 3d6b27a3
 
     this.ws.onmessage = (evt: MessageEvent) => {
       let ansiLog = Anser.ansiToJson(evt.data);
@@ -206,9 +202,9 @@
       );
     };
 
-    this.ws.onerror = (err: ErrorEvent) => { };
-
-    this.ws.onclose = () => { };
+    this.ws.onerror = (err: ErrorEvent) => {};
+
+    this.ws.onclose = () => {};
   };
 
   refreshLogs = () => {
@@ -369,7 +365,7 @@
               <input
                 type="checkbox"
                 checked={this.state.scroll}
-                onChange={() => { }}
+                onChange={() => {}}
               />
               Scroll to Bottom
             </Scroll>
@@ -435,7 +431,7 @@
             <input
               type="checkbox"
               checked={this.state.scroll}
-              onChange={() => { }}
+              onChange={() => {}}
             />
             Scroll to Bottom
           </Scroll>
