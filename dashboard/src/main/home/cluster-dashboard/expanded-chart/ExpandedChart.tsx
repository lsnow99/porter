--- conflicted
+++ resolved
@@ -234,11 +234,6 @@
       ...values,
     });
 
-<<<<<<< HEAD
-    console.log("VALUES YAML", valuesYaml);
-
-=======
->>>>>>> 7c3f5ae2
     this.setState({ saveValuesStatus: "loading" });
     this.refreshChart();
     api
