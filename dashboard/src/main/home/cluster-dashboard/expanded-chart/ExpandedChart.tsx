import React, {
  useCallback,
  useContext,
  useEffect,
  useMemo,
  useState,
} from "react";
import styled from "styled-components";
import yaml from "js-yaml";
import backArrow from "assets/back_arrow.png";
import _ from "lodash";
import loadingSrc from "assets/loading.gif";

<<<<<<< HEAD
import { ChartType, ClusterType, ResourceType } from "shared/types";
=======
import {
  BuildConfig,
  ChartType,
  ClusterType,
  ResourceType,
  StorageType,
} from "shared/types";
>>>>>>> 5caf0bcb
import { Context } from "shared/Context";
import api from "shared/api";
import StatusIndicator from "components/StatusIndicator";
import PorterFormWrapper from "components/porter-form/PorterFormWrapper";
import RevisionSection from "./RevisionSection";
import ValuesYaml from "./ValuesYaml";
import GraphSection from "./GraphSection";
import MetricsSection from "./metrics/MetricsSection";
import ListSection from "./ListSection";
import StatusSection from "./status/StatusSection";
import SettingsSection from "./SettingsSection";
import Loading from "components/Loading";
import { useWebsockets } from "shared/hooks/useWebsockets";
import useAuth from "shared/auth/useAuth";
import TitleSection from "components/TitleSection";
import DeploymentType from "./DeploymentType";
import EventsTab from "./events/EventsTab";
<<<<<<< HEAD
import { PopulatedEnvGroup } from "components/porter-form/types";
import { onlyInLeft } from "shared/array_utils";
=======
import BuildpackEditPage from "./BuildpackEditPage";
>>>>>>> 5caf0bcb

type Props = {
  namespace: string;
  currentChart: ChartType;
  currentCluster: ClusterType;
  closeChart: () => void;
  setSidebar: (x: boolean) => void;
  isMetricsInstalled: boolean;
};

const getReadableDate = (s: string) => {
  let ts = new Date(s);
  let date = ts.toLocaleDateString();
  let time = ts.toLocaleTimeString([], {
    hour: "numeric",
    minute: "2-digit",
  });
  return `${time} on ${date}`;
};

const ExpandedChart: React.FC<Props> = (props) => {
  const [currentChart, setCurrentChart] = useState<ChartType>(
    props.currentChart
  );
  const [showRevisions, setShowRevisions] = useState<boolean>(false);
  const [loading, setLoading] = useState<boolean>(false);
  const [components, setComponents] = useState<ResourceType[]>([]);
  const [isPreview, setIsPreview] = useState<boolean>(false);
  const [devOpsMode, setDevOpsMode] = useState<boolean>(
    localStorage.getItem("devOpsMode") === "true"
  );
  const [rightTabOptions, setRightTabOptions] = useState<any[]>([]);
  const [leftTabOptions, setLeftTabOptions] = useState<any[]>([]);
  const [saveValuesStatus, setSaveValueStatus] = useState<string>(null);
  const [forceRefreshRevisions, setForceRefreshRevisions] = useState<boolean>(
    false
  );
  const [controllers, setControllers] = useState<
    Record<string, Record<string, any>>
  >({});
  const [url, setUrl] = useState<string>(null);
  const [deleting, setDeleting] = useState<boolean>(false);
  const [imageIsPlaceholder, setImageIsPlaceholer] = useState<boolean>(false);
  const [newestImage, setNewestImage] = useState<string>(null);
  const [isLoadingChartData, setIsLoadingChartData] = useState<boolean>(true);
  const [showRepoTooltip, setShowRepoTooltip] = useState(false);
  const [isAuthorized] = useAuth();
  const [fullScreenLogs, setFullScreenLogs] = useState<boolean>(false);

  const {
    newWebsocket,
    openWebsocket,
    closeAllWebsockets,
    closeWebsocket,
  } = useWebsockets();

  const {
    currentCluster,
    currentProject,
    setCurrentError,
    setCurrentOverlay,
  } = useContext(Context);

  // Retrieve full chart data (includes form and values)
  const getChartData = async (chart: ChartType) => {
    setIsLoadingChartData(true);
    const res = await api.getChart(
      "<token>",
      {},
      {
        name: chart.name,
        namespace: chart.namespace,
        cluster_id: currentCluster.id,
        revision: chart.version,
        id: currentProject.id,
      }
    );
    const image = res.data?.config?.image?.repository;
    const tag = res.data?.config?.image?.tag?.toString();
    const newNewestImage = tag ? image + ":" + tag : image;
    let imageIsPlaceholder = false;
    if (
      (image === "porterdev/hello-porter" ||
        image === "public.ecr.aws/o1j4x7p4/hello-porter") &&
      !newestImage
    ) {
      imageIsPlaceholder = true;
    }
    setImageIsPlaceholer(imageIsPlaceholder);
    setNewestImage(newNewestImage);

    const updatedChart = res.data;

    setCurrentChart(updatedChart);

    updateComponents(updatedChart).finally(() => setIsLoadingChartData(false));
  };

  const getControllers = async (chart: ChartType) => {
    // don't retrieve controllers for chart that failed to even deploy.
    if (chart.info.status == "failed") return;

    try {
      const { data: chartControllers } = await api.getChartControllers(
        "<token>",
        {},
        {
          name: chart.name,
          namespace: chart.namespace,
          cluster_id: currentCluster.id,
          revision: chart.version,
          id: currentProject.id,
        }
      );

      chartControllers.forEach((c: any) => {
        c.metadata.kind = c.kind;

        setControllers((oldControllers) => ({
          ...oldControllers,
          [c.metadata.uid]: c,
        }));
      });

      return;
    } catch (error) {
      if (typeof error !== "string") {
        setCurrentError(JSON.stringify(error));
      }
      setCurrentError(error);
    }
  };

  const setupWebsocket = (kind: string) => {
    const apiEndpoint = `/api/projects/${currentProject.id}/clusters/${currentCluster.id}/${kind}/status`;

    const wsConfig = {
      onmessage(evt: MessageEvent) {
        const event = JSON.parse(evt.data);
        let object = event.Object;
        object.metadata.kind = event.Kind;

        if (event.event_type != "UPDATE") {
          return;
        }

        setControllers((oldControllers) => {
          if (
            oldControllers &&
            oldControllers[object.metadata.uid]?.status?.conditions ==
              object.status?.conditions
          ) {
            return oldControllers;
          }
          return {
            ...oldControllers,
            [object.metadata.uid]: object,
          };
        });
      },
      onerror() {
        closeWebsocket(kind);
      },
    };

    newWebsocket(kind, apiEndpoint, wsConfig);
  };

  const updateComponents = async (currentChart: ChartType) => {
    setLoading(true);
    try {
      const res = await api.getChartComponents(
        "<token>",
        {},
        {
          id: currentProject.id,
          name: currentChart.name,
          namespace: currentChart.namespace,
          cluster_id: currentCluster.id,
          revision: currentChart.version,
        }
      );
      setComponents(res.data.Objects);
      setLoading(false);
    } catch (error) {
      console.log(error);
      setLoading(false);
    }
  };

  const onSubmit = async (rawValues: any) => {
    console.log("raw", rawValues);
    // Convert dotted keys to nested objects
    let values: any = {};

    // Weave in preexisting values and convert to yaml
    if (props.currentChart.config) {
      values = props.currentChart.config;
    }

    // Override config from currentChart prop if we have it on the current state
    if (currentChart.config) {
      values = currentChart.config;
    }

    for (let key in rawValues) {
      _.set(values, key, rawValues[key]);
    }

    let valuesYaml = yaml.dump({
      ...values,
    });

    const oldSyncedEnvGroups =
      props.currentChart.config?.container?.env?.synced || [];
    const newSyncedEnvGroups = values?.container?.env?.synced || [];

    const deletedEnvGroups = onlyInLeft<{
      keys: Array<any>;
      name: string;
      version: number;
    }>(
      oldSyncedEnvGroups,
      newSyncedEnvGroups,
      (oldVal, newVal) => oldVal.name === newVal.name
    );

    const addedEnvGroups = onlyInLeft<{
      keys: Array<any>;
      name: string;
      version: number;
    }>(
      newSyncedEnvGroups,
      oldSyncedEnvGroups,
      (oldVal, newVal) => oldVal.name === newVal.name
    );

    const addApplicationToEnvGroupPromises = addedEnvGroups.map(
      (envGroup: any) => {
        return api.addApplicationToEnvGroup(
          "<token>",
          {
            name: envGroup?.name,
            app_name: currentChart.name,
          },
          {
            project_id: currentProject.id,
            cluster_id: currentCluster.id,
            namespace: currentChart.namespace,
          }
        );
      }
    );

    try {
      await Promise.all(addApplicationToEnvGroupPromises);
    } catch (error) {
      setCurrentError(
        "We coudln't sync the env group to the application, please try again."
      );
    }

    const removeApplicationToEnvGroupPromises = deletedEnvGroups.map(
      (envGroup: any) => {
        return api.removeApplicationFromEnvGroup(
          "<token>",
          {
            name: envGroup?.name,
            app_name: currentChart.name,
          },
          {
            project_id: currentProject.id,
            cluster_id: currentCluster.id,
            namespace: currentChart.namespace,
          }
        );
      }
    );
    try {
      await Promise.all(removeApplicationToEnvGroupPromises);
    } catch (error) {
      setCurrentError(
        "We coudln't remove the synced env group from the application, please try again."
      );
    }

    setSaveValueStatus("loading");

    console.log("valuesYaml", valuesYaml);
    try {
      await api.upgradeChartValues(
        "<token>",
        {
          values: valuesYaml,
        },
        {
          id: currentProject.id,
          namespace: currentChart.namespace,
          name: currentChart.name,
          cluster_id: currentCluster.id,
        }
      );

      getChartData(currentChart);

      setSaveValueStatus("successful");
      setForceRefreshRevisions(true);

      window.analytics.track("Chart Upgraded", {
        chart: currentChart.name,
        values: valuesYaml,
      });
    } catch (err) {
      const parsedErr = err?.response?.data?.error;

      if (parsedErr) {
        err = parsedErr;
      }

      setSaveValueStatus(err);

      setCurrentError(parsedErr);

      window.analytics.track("Failed to Upgrade Chart", {
        chart: currentChart.name,
        values: valuesYaml,
        error: err,
      });

      return;
    }
  };

  const handleUpgradeVersion = useCallback(
    async (version: string, cb: () => void) => {
      // convert current values to yaml
      let values = currentChart.config;

      let valuesYaml = yaml.dump({
        ...values,
      });

      setSaveValueStatus("loading");
      getChartData(currentChart);

      try {
        await api.upgradeChartValues(
          "<token>",
          {
            values: valuesYaml,
            version: version,
          },
          {
            id: currentProject.id,
            namespace: currentChart.namespace,
            name: currentChart.name,
            cluster_id: currentCluster.id,
          }
        );
        setSaveValueStatus("successful");
        setForceRefreshRevisions(true);

        window.analytics.track("Chart Upgraded", {
          chart: currentChart.name,
          values: valuesYaml,
        });

        cb && cb();
      } catch (err) {
        let parsedErr = err?.response?.data?.error;

        if (parsedErr) {
          err = parsedErr;
        }

        setSaveValueStatus(err);
        setCurrentError(parsedErr);

        window.analytics.track("Failed to Upgrade Chart", {
          chart: currentChart.name,
          values: valuesYaml,
          error: err,
        });
      }
    },
    [currentChart]
  );

  const renderTabContents = (currentTab: string) => {
    let { setSidebar } = props;
    let chart = currentChart;
    console.log("CONTROLLERS", controllers);
    console.log(currentTab);
    switch (currentTab) {
      case "metrics":
        return <MetricsSection currentChart={chart} />;
      case "events":
        return <EventsTab controllers={controllers} />;
      case "status":
        if (isLoadingChartData) {
          return (
            <Placeholder>
              <Loading />
            </Placeholder>
          );
        }
        if (imageIsPlaceholder) {
          return (
            <Placeholder>
              <TextWrap>
                <Header>
                  <Spinner src={loadingSrc} /> This application is currently
                  being deployed
                </Header>
                Navigate to the{" "}
                <A
                  href={
                    props.currentChart.git_action_config &&
                    `https://github.com/${props.currentChart.git_action_config?.git_repo}/actions`
                  }
                  target={"_blank"}
                >
                  Actions
                </A>{" "}
                tab of your GitHub repo to view live build logs.
              </TextWrap>
            </Placeholder>
          );
        } else {
          return (
            <StatusSection
              currentChart={chart}
              setFullScreenLogs={() => setFullScreenLogs(true)}
            />
          );
        }
      case "buildpack":
        return (
          <BuildpackEditPage
            actionConfig={chart.git_action_config}
            currentChart={chart}
            refreshChart={() => getChartData(currentChart)}
            handleUpdateBuildConfig={handleUpdateBuildConfig}
          />
        );
      case "settings":
        return (
          <SettingsSection
            currentChart={chart}
            refreshChart={() => getChartData(currentChart)}
            setShowDeleteOverlay={(x: boolean) => {
              if (x) {
                setCurrentOverlay({
                  message: `Are you sure you want to delete ${currentChart.name}?`,
                  onYes: handleUninstallChart,
                  onNo: () => setCurrentOverlay(null),
                });
              } else {
                setCurrentOverlay(null);
              }
            }}
          />
        );
      case "graph":
        return (
          <GraphSection
            components={components}
            currentChart={chart}
            setSidebar={setSidebar}
            // Handle resize YAML wrapper
            showRevisions={showRevisions}
          />
        );
      case "list":
        return (
          <ListSection
            currentChart={chart}
            components={components}
            // Handle resize YAML wrapper
            showRevisions={showRevisions}
          />
        );
      case "values":
        return (
          <ValuesYaml
            currentChart={chart}
            refreshChart={() => getChartData(currentChart)}
            disabled={!isAuthorized("application", "", ["get", "update"])}
          />
        );
      default:
    }
  };

  const updateTabs = () => {
    // Collate non-form tabs
    let rightTabOptions = [] as any[];
    let leftTabOptions = [] as any[];
    leftTabOptions.push({ label: "Status", value: "status" });
    leftTabOptions.push({ label: "Events", value: "events" });

    if (props.isMetricsInstalled) {
      leftTabOptions.push({ label: "Metrics", value: "metrics" });
    }

    rightTabOptions.push({ label: "Chart Overview", value: "graph" });

    if (devOpsMode) {
      rightTabOptions.push(
        { label: "Manifests", value: "list" },
        { label: "Helm Values", value: "values" }
      );
    }

    if (
      currentChart.git_action_config?.git_repo_id &&
      currentChart.build_config?.builder
    ) {
      rightTabOptions.push({ label: "Buildpack", value: "buildpack" });
    }

    // Settings tab is always last
    if (isAuthorized("application", "", ["get", "delete"])) {
      rightTabOptions.push({ label: "Settings", value: "settings" });
    }

    // Filter tabs if previewing an old revision or updating the chart version
    if (isPreview) {
      let liveTabs = ["status", "events", "settings", "deploy", "metrics"];
      rightTabOptions = rightTabOptions.filter(
        (tab: any) => !liveTabs.includes(tab.value)
      );
      leftTabOptions = leftTabOptions.filter(
        (tab: any) => !liveTabs.includes(tab.value)
      );
    }

    setLeftTabOptions(leftTabOptions);
    setRightTabOptions(rightTabOptions);
  };

  const setRevision = (chart: ChartType, isCurrent?: boolean) => {
    setIsPreview(!isCurrent);
    getChartData(chart);
  };

  // TODO: consolidate with pop + push in refreshTabs
  const toggleDevOpsMode = () => {
    setDevOpsMode(!devOpsMode);
  };

  const renderIcon = () => {
    if (
      currentChart.chart.metadata.icon &&
      currentChart.chart.metadata.icon !== ""
    ) {
      return <Icon src={currentChart.chart.metadata.icon} />;
    } else {
      return <i className="material-icons">tonality</i>;
    }
  };

  const chartStatus = useMemo(() => {
    const getAvailability = (kind: string, c: any) => {
      switch (kind?.toLowerCase()) {
        case "deployment":
        case "replicaset":
          return c.status.availableReplicas == c.status.replicas;
        case "statefulset":
          return c.status.readyReplicas == c.status.replicas;
        case "daemonset":
          return c.status.numberAvailable == c.status.desiredNumberScheduled;
      }
    };

    const chartStatus = currentChart.info.status;

    if (chartStatus === "deployed") {
      for (var uid in controllers) {
        let value = controllers[uid];
        let available = getAvailability(value.metadata.kind, value);
        let progressing = true;

        controllers[uid]?.status?.conditions?.forEach((condition: any) => {
          if (
            condition.type == "Progressing" &&
            condition.status == "False" &&
            condition.reason == "ProgressDeadlineExceeded"
          ) {
            progressing = false;
          }
        });

        if (!available && progressing) {
          return "loading";
        } else if (!available && !progressing) {
          return "failed";
        }
      }
      return "deployed";
    }
    return chartStatus;
  }, [currentChart, controllers]);

  const renderUrl = () => {
    if (url) {
      return (
        <Url href={url} target="_blank">
          <i className="material-icons">link</i>
          {url}
        </Url>
      );
    }

    const service: any = components?.find((c) => {
      return c.Kind === "Service";
    });

    if (loading) {
      return (
        <Url>
          <Bolded>Loading...</Bolded>
        </Url>
      );
    }

    if (!service?.Name || !service?.Namespace) {
      return;
    }

    return (
      <Url>
        <Bolded>Internal URI:</Bolded>
        {`${service.Name}.${service.Namespace}.svc.cluster.local`}
      </Url>
    );
  };

  const handleUninstallChart = async () => {
    setDeleting(true);
    setCurrentOverlay(null);
    const syncedEnvGroups = currentChart.config?.container?.env?.synced || [];
    const removeApplicationToEnvGroupPromises = syncedEnvGroups.map(
      (envGroup: any) => {
        return api.removeApplicationFromEnvGroup(
          "<token>",
          {
            name: envGroup?.name,
            app_name: currentChart.name,
          },
          {
            project_id: currentProject.id,
            cluster_id: currentCluster.id,
            namespace: currentChart.namespace,
          }
        );
      }
    );
    try {
      await Promise.all(removeApplicationToEnvGroupPromises);
    } catch (error) {
      setCurrentError(
        "We coudln't remove the synced env group from the application, please remove it manually before uninstalling the chart, or try again."
      );
      return;
    }

    try {
      await api.uninstallTemplate(
        "<token>",
        {},
        {
          namespace: currentChart.namespace,
          name: currentChart.name,
          id: currentProject.id,
          cluster_id: currentCluster.id,
        }
      );
      props.closeChart();
    } catch (error) {
      console.log(error);
      setCurrentError("Couldn't uninstall chart, please try again");
    }
  };

  const handleUpdateBuildConfig = (updatedBuildConfig: BuildConfig) => {
    const chart = { ...currentChart };

    chart.build_config = updatedBuildConfig;

    setCurrentChart(chart);
  };

  useEffect(() => {
    window.analytics.track("Opened Chart", {
      chart: currentChart.name,
    });

    getChartData(currentChart).then(() => {
      getControllers(currentChart).then(() => {
        ["deployment", "statefulset", "daemonset", "replicaset"]
          .map((kind) => {
            setupWebsocket(kind);
            return kind;
          })
          .forEach((kind) => {
            openWebsocket(kind);
          });
      });
    });

    return () => {
      closeAllWebsockets();
    };
  }, []);

  useEffect(() => {
    updateTabs();
    localStorage.setItem("devOpsMode", devOpsMode.toString());
  }, [devOpsMode, currentChart?.form, isPreview]);

  useEffect((): any => {
    let isSubscribed = true;

    const ingressComponent = components?.find((c) => c.Kind === "Ingress");

    const ingressName = ingressComponent?.Name;

    if (!ingressName) return;

    api
      .getIngress(
        "<token>",
        {},
        {
          id: currentProject.id,
          name: ingressName,
          cluster_id: currentCluster.id,
          namespace: `${currentChart.namespace}`,
        }
      )
      .then((res) => {
        if (!isSubscribed) {
          return;
        }
        if (res.data?.spec?.rules && res.data?.spec?.rules[0]?.host) {
          setUrl(`https://${res.data?.spec?.rules[0]?.host}`);
          return;
        }

        if (res.data?.status?.loadBalancer?.ingress) {
          setUrl(
            `http://${res.data?.status?.loadBalancer?.ingress[0]?.hostname}`
          );
          return;
        }
      })
      .catch(console.log);
    return () => (isSubscribed = false);
  }, [components, currentCluster, currentProject, currentChart]);

  return (
    <>
      {fullScreenLogs ? (
        <StatusSection
          fullscreen={true}
          currentChart={currentChart}
          setFullScreenLogs={() => setFullScreenLogs(false)}
        />
      ) : (
        <StyledExpandedChart>
          <HeaderWrapper>
            <BackButton onClick={props.closeChart}>
              <BackButtonImg src={backArrow} />
            </BackButton>
            <TitleSection
              icon={currentChart.chart.metadata.icon}
              iconWidth="33px"
            >
              {currentChart.name}
              <DeploymentType currentChart={currentChart} />
              <TagWrapper>
                Namespace <NamespaceTag>{currentChart.namespace}</NamespaceTag>
              </TagWrapper>
            </TitleSection>

            {currentChart.chart.metadata.name != "worker" &&
              currentChart.chart.metadata.name != "job" &&
              renderUrl()}
            <InfoWrapper>
              <StatusIndicator
                controllers={controllers}
                status={currentChart.info.status}
                margin_left={"0px"}
              />
              <LastDeployed>
                <Dot>•</Dot>Last deployed
                {" " + getReadableDate(currentChart.info.last_deployed)}
              </LastDeployed>
            </InfoWrapper>
          </HeaderWrapper>
          {deleting ? (
            <>
              <LineBreak />
              <Placeholder>
                <TextWrap>
                  <Header>
                    <Spinner src={loadingSrc} /> Deleting "{currentChart.name}"
                  </Header>
                  You will be automatically redirected after deletion is
                  complete.
                </TextWrap>
              </Placeholder>
            </>
          ) : (
            <>
              <RevisionSection
                showRevisions={showRevisions}
                toggleShowRevisions={() => {
                  setShowRevisions(!showRevisions);
                }}
                chart={currentChart}
                refreshChart={() => getChartData(currentChart)}
                setRevision={setRevision}
                forceRefreshRevisions={forceRefreshRevisions}
                refreshRevisionsOff={() => setForceRefreshRevisions(false)}
                status={chartStatus}
                shouldUpdate={
                  currentChart.latest_version &&
                  currentChart.latest_version !==
                    currentChart.chart.metadata.version
                }
                latestVersion={currentChart.latest_version}
                upgradeVersion={handleUpgradeVersion}
              />
              {(isPreview || leftTabOptions.length > 0) && (
                <BodyWrapper>
                  <PorterFormWrapper
                    formData={currentChart.form}
                    valuesToOverride={{
                      namespace: props.namespace,
                      clusterId: currentCluster.id,
                    }}
                    renderTabContents={renderTabContents}
                    isReadOnly={
                      imageIsPlaceholder ||
                      !isAuthorized("application", "", ["get", "update"])
                    }
                    onSubmit={onSubmit}
                    rightTabOptions={rightTabOptions}
                    leftTabOptions={leftTabOptions}
                    color={isPreview ? "#f5cb42" : null}
                    addendum={
                      <TabButton
                        onClick={toggleDevOpsMode}
                        devOpsMode={devOpsMode}
                      >
                        <i className="material-icons">offline_bolt</i> DevOps
                        Mode
                      </TabButton>
                    }
                    saveValuesStatus={saveValuesStatus}
                  />
                </BodyWrapper>
              )}
            </>
          )}
        </StyledExpandedChart>
      )}
    </>
  );
};

export default ExpandedChart;

const RepositoryName = styled.div`
  white-space: nowrap;
  overflow: hidden;
  text-overflow: ellipsis;
  max-width: 390px;
  position: relative;
  margin-right: 3px;
`;

const Tooltip = styled.div`
  position: absolute;
  left: -40px;
  top: 28px;
  min-height: 18px;
  max-width: calc(700px);
  padding: 5px 7px;
  background: #272731;
  z-index: 999;
  color: white;
  font-size: 12px;
  font-family: "Work Sans", sans-serif;
  outline: 1px solid #ffffff55;
  opacity: 0;
  animation: faded-in 0.2s 0.15s;
  animation-fill-mode: forwards;
  @keyframes faded-in {
    from {
      opacity: 0;
    }
    to {
      opacity: 1;
    }
  }
`;

const TextWrap = styled.div``;

const LoadingWrapper = styled.div`
  width: 100%;
  height: 200px;
  display: flex;
  align-items: center;
  justify-content: center;
`;

const LineBreak = styled.div`
  width: calc(100% - 0px);
  height: 2px;
  background: #ffffff20;
  margin: 35px 0px;
`;

const BodyWrapper = styled.div`
  position: relative;
  overflow: hidden;
  margin-bottom: 120px;
`;

const BackButton = styled.div`
  position: absolute;
  top: 0px;
  right: 0px;
  display: flex;
  width: 36px;
  cursor: pointer;
  height: 36px;
  align-items: center;
  justify-content: center;
  border: 1px solid #ffffff55;
  border-radius: 100px;
  background: #ffffff11;

  :hover {
    background: #ffffff22;
    > img {
      opacity: 1;
    }
  }
`;

const BackButtonImg = styled.img`
  width: 16px;
  opacity: 0.75;
`;

const Header = styled.div`
  font-weight: 500;
  color: #aaaabb;
  font-size: 16px;
  margin-bottom: 15px;
`;

const Placeholder = styled.div`
  width: 100%;
  min-height: 300px;
  height: 40vh;
  display: flex;
  align-items: center;
  justify-content: center;
  color: #ffffff44;
  font-size: 14px;

  > i {
    font-size: 18px;
    margin-right: 10px;
  }
`;

const Spinner = styled.img`
  width: 15px;
  height: 15px;
  margin-right: 12px;
  margin-bottom: -2px;
`;

const Bolded = styled.div`
  font-weight: 500;
  color: #ffffff44;
  margin-right: 6px;
`;

const Url = styled.a`
  display: block;
  margin-left: 2px;
  font-size: 13px;
  margin-top: 16px;
  user-select: all;
  margin-bottom: -5px;
  user-select: text;
  display: flex;
  align-items: center;

  > i {
    font-size: 15px;
    margin-right: 10px;
  }
`;

const TabButton = styled.div`
  position: absolute;
  right: 0px;
  height: 30px;
  background: linear-gradient(to right, #20222700, #202227 20%);
  padding-left: 30px;
  display: flex;
  align-items: center;
  justify-content: center;
  font-size: 13px;
  color: ${(props: { devOpsMode: boolean }) =>
    props.devOpsMode ? "#aaaabb" : "#aaaabb55"};
  margin-left: 35px;
  border-radius: 20px;
  text-shadow: 0px 0px 8px
    ${(props: { devOpsMode: boolean }) =>
      props.devOpsMode ? "#ffffff66" : "none"};
  cursor: pointer;
  :hover {
    color: ${(props: { devOpsMode: boolean }) =>
      props.devOpsMode ? "" : "#aaaabb99"};
  }

  > i {
    font-size: 17px;
    margin-right: 9px;
  }
`;

const HeaderWrapper = styled.div`
  position: relative;
`;

const Dot = styled.div`
  margin-right: 9px;
`;

const InfoWrapper = styled.div`
  display: flex;
  align-items: center;
  margin-left: 3px;
  margin-top: 22px;
`;

const LastDeployed = styled.div`
  font-size: 13px;
  margin-left: 10px;
  margin-top: -1px;
  display: flex;
  align-items: center;
  color: #aaaabb66;
`;

const TagWrapper = styled.div`
  height: 20px;
  font-size: 12px;
  display: flex;
  margin-left: 15px;
  margin-bottom: -3px;
  align-items: center;
  font-weight: 400;
  justify-content: center;
  color: #ffffff44;
  border: 1px solid #ffffff44;
  border-radius: 3px;
  padding-left: 5px;
  background: #26282e;
`;

const NamespaceTag = styled.div`
  height: 20px;
  margin-left: 6px;
  color: #aaaabb;
  background: #43454a;
  border-radius: 3px;
  font-size: 12px;
  display: flex;
  align-items: center;
  justify-content: center;
  padding: 0px 6px;
  padding-left: 7px;
  border-top-left-radius: 0px;
  border-bottom-left-radius: 0px;
`;

const Icon = styled.img`
  width: 100%;
`;

const IconWrapper = styled.div`
  color: #efefef;
  font-size: 16px;
  height: 20px;
  width: 20px;
  display: flex;
  justify-content: center;
  align-items: center;
  border-radius: 3px;
  margin-right: 12px;

  > i {
    font-size: 20px;
  }
`;

const StyledExpandedChart = styled.div`
  width: 100%;
  overflow: hidden;
  z-index: 0;
  animation: fadeIn 0.3s;
  animation-timing-function: ease-out;
  animation-fill-mode: forwards;
  display: flex;
  flex-direction: column;

  @keyframes fadeIn {
    from {
      opacity: 0;
    }
    to {
      opacity: 1;
    }
  }
`;

const DeploymentImageContainer = styled.div`
  height: 20px;
  font-size: 13px;
  position: relative;
  display: flex;
  margin-left: 15px;
  margin-bottom: -3px;
  align-items: center;
  font-weight: 400;
  justify-content: center;
  color: #ffffff66;
  padding-left: 5px;
`;

const DeploymentTypeIcon = styled(Icon)`
  width: 20px;
  margin-right: 10px;
`;

const A = styled.a`
  color: #8590ff;
  text-decoration: underline;
  cursor: pointer;
`;<|MERGE_RESOLUTION|>--- conflicted
+++ resolved
@@ -11,17 +11,12 @@
 import _ from "lodash";
 import loadingSrc from "assets/loading.gif";
 
-<<<<<<< HEAD
-import { ChartType, ClusterType, ResourceType } from "shared/types";
-=======
 import {
   BuildConfig,
   ChartType,
   ClusterType,
   ResourceType,
-  StorageType,
 } from "shared/types";
->>>>>>> 5caf0bcb
 import { Context } from "shared/Context";
 import api from "shared/api";
 import StatusIndicator from "components/StatusIndicator";
@@ -39,12 +34,8 @@
 import TitleSection from "components/TitleSection";
 import DeploymentType from "./DeploymentType";
 import EventsTab from "./events/EventsTab";
-<<<<<<< HEAD
-import { PopulatedEnvGroup } from "components/porter-form/types";
 import { onlyInLeft } from "shared/array_utils";
-=======
 import BuildpackEditPage from "./BuildpackEditPage";
->>>>>>> 5caf0bcb
 
 type Props = {
   namespace: string;
