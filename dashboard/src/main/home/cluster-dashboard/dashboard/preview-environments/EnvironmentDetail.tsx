--- conflicted
+++ resolved
@@ -2,7 +2,6 @@
 import styled from "styled-components";
 import backArrow from "assets/back_arrow.png";
 import TitleSection from "components/TitleSection";
-import { getQueryParam } from "shared/routing";
 import pr_icon from "assets/pull_request_icon.svg";
 import { useRouteMatch, useLocation } from "react-router";
 import DynamicLink from "components/DynamicLink";
@@ -26,35 +25,18 @@
     Context
   );
 
-<<<<<<< HEAD
-  const location = useLocation();
-=======
   const useQuery = () => {
     const { search } = useLocation();
 
     return React.useMemo(() => new URLSearchParams(search), [search]);
   };
->>>>>>> 6ec112ba
 
   useEffect(() => {
+    let query = useQuery();
     let isSubscribed = true;
-    let git_installation_id = getQueryParam({ location }, "git_installation_id");
-
-<<<<<<< HEAD
-    api
-    .getPRDeployment(
-      "<token>",  
-      {
-        namespace: params.namespace
-      },
-      {
-        project_id: currentProject.id,
-        cluster_id: currentCluster.id,
-        git_installation_id: git_installation_id
-      }
-    ).then(({ data }) => {
-=======
+
     let git_installation_id = parseInt(query.get("git_installation_id"));
+
     api
       .getPRDeployment(
         "<token>",
@@ -70,7 +52,6 @@
         }
       )
       .then(({ data }) => {
->>>>>>> 6ec112ba
         if (!isSubscribed) {
           return;
         }
