--- conflicted
+++ resolved
@@ -1,18 +1,6 @@
 import React, { Component } from "react";
 import styled from "styled-components";
 
-<<<<<<< HEAD
-import { integrationList } from "shared/common";
-
-type PropsType = {
-  setCurrent: (x: any) => void;
-  integrations: string[];
-  titles?: string[];
-  isCategory?: boolean;
-};
-
-type StateType = {};
-=======
 import { Context } from '../../../shared/Context';
 import { integrationList } from '../../../shared/common';
 import { ImageType, ActionConfigType } from '../../..//shared/types';
@@ -32,7 +20,6 @@
   displayImages: boolean[],
   allCollapsed: boolean,
 };
->>>>>>> 5b9415e3
 
 export default class IntegrationList extends Component<PropsType, StateType> {
   state = {
@@ -113,32 +100,12 @@
         let subtitle =
           integrationList[integration] && integrationList[integration].label;
         let label = titles[i];
-<<<<<<< HEAD
-        let disabled = integration === "kubernetes" || integration === "repo";
         return (
           <Integration
             key={i}
-            onClick={() => (disabled ? null : setCurrent(integration))}
-=======
-        return (
-          <Integration
-            key={i}
->>>>>>> 5b9415e3
             isCategory={isCategory}
             disabled={false}
           >
-<<<<<<< HEAD
-            <Flex>
-              <Icon src={icon && icon} />
-              <Description>
-                <Label>{label}</Label>
-                <Subtitle>{subtitle}</Subtitle>
-              </Description>
-            </Flex>
-            <i className="material-icons">
-              {isCategory ? "launch" : "more_vert"}
-            </i>
-=======
             <MainRow
               onClick={(e: any) => {
                 this.handleParent(e, integration);
@@ -199,23 +166,14 @@
                 }
               </ImageHodler>
             }
->>>>>>> 5b9415e3
           </Integration>
         );
       });
     } else if (integrations && integrations.length > 0) {
       return integrations.map((integration: string, i: number) => {
-<<<<<<< HEAD
-        let icon =
-          integrationList[integration] && integrationList[integration].icon;
-        let label =
-          integrationList[integration] && integrationList[integration].label;
-        let disabled = integration === "kubernetes" || integration === "repo";
-=======
         let icon = integrationList[integration] && integrationList[integration].icon;
         let label = integrationList[integration] && integrationList[integration].label;
         let disabled = integration === 'kubernetes';
->>>>>>> 5b9415e3
         return (
           <Integration
             key={i}
@@ -223,15 +181,6 @@
             isCategory={isCategory}
             disabled={disabled}
           >
-<<<<<<< HEAD
-            <Flex>
-              <Icon src={icon && icon} />
-              <Label>{label}</Label>
-            </Flex>
-            <i className="material-icons">
-              {isCategory ? "launch" : "more_vert"}
-            </i>
-=======
             <MainRow
               isCategory={isCategory}
               disabled={disabled}
@@ -242,7 +191,6 @@
               </Flex>
               <i className="material-icons">{isCategory ? 'launch' : 'more_vert'}</i>
             </MainRow>
->>>>>>> 5b9415e3
           </Integration>
         );
       });
@@ -251,10 +199,6 @@
   };
 
   render() {
-<<<<<<< HEAD
-    return (
-      <StyledIntegrationList>{this.renderContents()}</StyledIntegrationList>
-=======
     return ( 
       <StyledIntegrationList>
         {(this.props.titles && this.props.titles.length > 0) &&
@@ -277,7 +221,6 @@
         }
         {this.renderContents()}
       </StyledIntegrationList>
->>>>>>> 5b9415e3
     );
   }
 }
@@ -321,27 +264,11 @@
   align-items: center;
   justify-content: space-between;
   padding: 25px;
-<<<<<<< HEAD
-  background: #26282f;
-  cursor: ${(props: { isCategory: boolean; disabled: boolean }) =>
-    props.disabled ? "not-allowed" : "pointer"};
-  margin-bottom: 15px;
-=======
->>>>>>> 5b9415e3
   border-radius: 5px;
   :hover {
-<<<<<<< HEAD
-    background: ${(props: { isCategory: boolean; disabled: boolean }) =>
-      props.disabled ? "" : "#ffffff11"};
-
-    > i {
-      background: ${(props: { isCategory: boolean; disabled: boolean }) =>
-        props.disabled ? "" : "#ffffff11"};
-=======
     background: ${(props: { isCategory: boolean, disabled: boolean }) => props.disabled ? '' : '#ffffff11'};
     > i {
       background: ${(props: { isCategory: boolean, disabled: boolean }) => props.disabled ? '' : '#ffffff11' };
->>>>>>> 5b9415e3
     }
   }
 
